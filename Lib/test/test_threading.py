--- conflicted
+++ resolved
@@ -483,7 +483,6 @@
         self.assertEqual(main.ident, threading.current_thread().ident)
         self.assertEqual(main.ident, threading.get_ident())
 
-<<<<<<< HEAD
         def f():
             self.assertNotEqual(threading.main_thread().ident,
                                 threading.current_thread().ident)
@@ -496,27 +495,6 @@
     def test_main_thread_after_fork(self):
         code = """if 1:
             import os, threading
-=======
-    def test_BoundedSemaphore_limit(self):
-        # BoundedSemaphore should raise ValueError if released too often.
-        for limit in range(1, 10):
-            bs = threading.BoundedSemaphore(limit)
-            threads = [threading.Thread(target=bs.acquire)
-                       for _ in range(limit)]
-            for t in threads:
-                t.start()
-            for t in threads:
-                t.join()
-            threads = [threading.Thread(target=bs.release)
-                       for _ in range(limit)]
-            for t in threads:
-                t.start()
-            for t in threads:
-                t.join()
-            self.assertRaises(ValueError, bs.release)
-
-class ThreadJoinOnShutdown(BaseTestCase):
->>>>>>> 7634e1cf
 
             pid = os.fork()
             if pid == 0:
@@ -621,6 +599,24 @@
             time.sleep(0.01)
         self.assertIn(LOOKING_FOR, repr(t)) # we waited at least 5 seconds
 
+    def test_BoundedSemaphore_limit(self):
+       # BoundedSemaphore should raise ValueError if released too often.
+       for limit in range(1, 10):
+           bs = threading.BoundedSemaphore(limit)
+           threads = [threading.Thread(target=bs.acquire)
+                      for _ in range(limit)]
+           for t in threads:
+               t.start()
+           for t in threads:
+               t.join()
+           threads = [threading.Thread(target=bs.release)
+                      for _ in range(limit)]
+           for t in threads:
+               t.start()
+           for t in threads:
+               t.join()
+           self.assertRaises(ValueError, bs.release)
+
 class ThreadJoinOnShutdown(BaseTestCase):
 
     def _run_and_join(self, script):
