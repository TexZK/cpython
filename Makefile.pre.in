--- conflicted
+++ resolved
@@ -1346,21 +1346,12 @@
 	@ # Substitution happens here, as the completely-expanded BINDIR
 	@ # is not available in configure
 	sed -e "s,@EXENAME@,$(BINDIR)/python$(LDVERSION)$(EXE)," < $(srcdir)/Misc/python-config.in >python-config.py
-<<<<<<< HEAD
 	@ # Replace makefile compat. variable references with shell script compat. ones; $(VAR) -> ${VAR}
-	sed -e 's,\$$(\([A-Za-z0-9_]*\)),\$$\{\1\},g' < Misc/python-config.sh >python-config
+	LC_ALL=C sed -e 's,\$$(\([A-Za-z0-9_]*\)),\$$\{\1\},g' < Misc/python-config.sh >python-config
 	@ # On Darwin, always use the python version of the script, the shell
 	@ # version doesn't use the compiler customizations that are provided
 	@ # in python (_osx_support.py).
 	@if test `uname -s` = Darwin; then \
-=======
-	# Replace makefile compat. variable references with shell script compat. ones; $(VAR) -> ${VAR}
-	LC_ALL=C sed -e 's,\$$(\([A-Za-z0-9_]*\)),\$$\{\1\},g' < Misc/python-config.sh >python-config
-	# On Darwin, always use the python version of the script, the shell
-	# version doesn't use the compiler customizations that are provided
-	# in python (_osx_support.py).
-	if test `uname -s` = Darwin; then \
->>>>>>> cf6d2d90
 		cp python-config.py python-config; \
 	fi
 
