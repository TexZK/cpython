--- conflicted
+++ resolved
@@ -1,1685 +1,847 @@
-<<<<<<< HEAD
-<?xml version="1.0" encoding="Windows-1252"?>
-<VisualStudioProject
-	ProjectType="Visual C++"
-	Version="7.10"
-	Name="pythoncore"
-	ProjectGUID="{CF7AC3D1-E2DF-41D2-BEA6-1E2556CDEA30}"
-	RootNamespace="pythoncore"
-	SccProjectName="pythoncore"
-	SccLocalPath="..">
-	<Platforms>
-		<Platform
-			Name="Win32"/>
-	</Platforms>
-	<Configurations>
-		<Configuration
-			Name="Release|Win32"
-			OutputDirectory=".\."
-			IntermediateDirectory=".\x86-temp-release\pythoncore"
-			ConfigurationType="2"
-			UseOfMFC="0"
-			ATLMinimizesCRunTimeLibraryUsage="FALSE">
-			<Tool
-				Name="VCCLCompilerTool"
-				AdditionalOptions="/Zm200 "
-				Optimization="2"
-				InlineFunctionExpansion="1"
-				AdditionalIncludeDirectories="..\..\Include,..\..\PC"
-				PreprocessorDefinitions="Py_BUILD_CORE_MODULE;NDEBUG;WIN32;_WINDOWS;USE_DL_EXPORT"
-				StringPooling="TRUE"
-				RuntimeLibrary="2"
-				EnableFunctionLevelLinking="TRUE"
-				UsePrecompiledHeader="2"
-				WarningLevel="3"
-				SuppressStartupBanner="TRUE"
-				DebugInformationFormat="3"
-				CompileAs="0"/>
-			<Tool
-				Name="VCCustomBuildTool"/>
-			<Tool
-				Name="VCLinkerTool"
-				AdditionalDependencies="getbuildinfo.o"
-				OutputFile="./python32.dll"
-				LinkIncremental="1"
-				SuppressStartupBanner="TRUE"
-				IgnoreDefaultLibraryNames="libc"
-				GenerateDebugInformation="TRUE"
-				ProgramDatabaseFile=".\./python32.pdb"
-				SubSystem="2"
-				BaseAddress="0x1e000000"
-				ImportLibrary=".\./python32.lib"
-				TargetMachine="1"/>
-			<Tool
-				Name="VCMIDLTool"/>
-			<Tool
-				Name="VCPostBuildEventTool"/>
-			<Tool
-				Name="VCPreBuildEventTool"/>
-			<Tool
-				Name="VCPreLinkEventTool"
-				Description="generate buildinfo"
-				CommandLine="make_buildinfo.exe $(ConfigurationName)"/>
-			<Tool
-				Name="VCResourceCompilerTool"
-				PreprocessorDefinitions="NDEBUG"
-				Culture="1033"
-				AdditionalIncludeDirectories="..\..\Include"/>
-			<Tool
-				Name="VCWebServiceProxyGeneratorTool"/>
-			<Tool
-				Name="VCXMLDataGeneratorTool"/>
-			<Tool
-				Name="VCWebDeploymentTool"/>
-			<Tool
-				Name="VCManagedWrapperGeneratorTool"/>
-			<Tool
-				Name="VCAuxiliaryManagedWrapperGeneratorTool"/>
-		</Configuration>
-		<Configuration
-			Name="Debug|Win32"
-			OutputDirectory=".\."
-			IntermediateDirectory=".\x86-temp-debug\pythoncore"
-			ConfigurationType="2"
-			UseOfMFC="0"
-			ATLMinimizesCRunTimeLibraryUsage="FALSE">
-			<Tool
-				Name="VCCLCompilerTool"
-				AdditionalOptions="/Zm200 "
-				Optimization="0"
-				AdditionalIncludeDirectories="..\..\Include,..\..\PC"
-				PreprocessorDefinitions="Py_BUILD_CORE_MODULE;_DEBUG;USE_DL_EXPORT;WIN32;_WINDOWS"
-				RuntimeLibrary="3"
-				UsePrecompiledHeader="2"
-				WarningLevel="3"
-				SuppressStartupBanner="TRUE"
-				DebugInformationFormat="3"
-				CompileAs="0"/>
-			<Tool
-				Name="VCCustomBuildTool"/>
-			<Tool
-				Name="VCLinkerTool"
-				AdditionalDependencies="getbuildinfo.o"
-				OutputFile="./python32_d.dll"
-				LinkIncremental="1"
-				SuppressStartupBanner="TRUE"
-				IgnoreDefaultLibraryNames="libc"
-				GenerateDebugInformation="TRUE"
-				ProgramDatabaseFile=".\./python32_d.pdb"
-				SubSystem="2"
-				BaseAddress="0x1e000000"
-				ImportLibrary=".\./python32_d.lib"
-				TargetMachine="1"/>
-			<Tool
-				Name="VCMIDLTool"/>
-			<Tool
-				Name="VCPostBuildEventTool"/>
-			<Tool
-				Name="VCPreBuildEventTool"/>
-			<Tool
-				Name="VCPreLinkEventTool"
-				Description="generate buildinfo"
-				CommandLine="make_buildinfo.exe $(ConfigurationName)"/>
-			<Tool
-				Name="VCResourceCompilerTool"
-				PreprocessorDefinitions="_DEBUG"
-				Culture="1033"
-				AdditionalIncludeDirectories="..\..\Include"/>
-			<Tool
-				Name="VCWebServiceProxyGeneratorTool"/>
-			<Tool
-				Name="VCXMLDataGeneratorTool"/>
-			<Tool
-				Name="VCWebDeploymentTool"/>
-			<Tool
-				Name="VCManagedWrapperGeneratorTool"/>
-			<Tool
-				Name="VCAuxiliaryManagedWrapperGeneratorTool"/>
-		</Configuration>
-		<Configuration
-			Name="ReleaseItanium|Win32"
-			OutputDirectory="./."
-			IntermediateDirectory=".\ia64-temp-release\pythoncore"
-			ConfigurationType="2"
-			UseOfMFC="0"
-			ATLMinimizesCRunTimeLibraryUsage="FALSE">
-			<Tool
-				Name="VCCLCompilerTool"
-				AdditionalOptions=" /USECL:MS_ITANIUM /GS-"
-				Optimization="2"
-				InlineFunctionExpansion="1"
-				AdditionalIncludeDirectories="..\..\Include,..\..\PC"
-				PreprocessorDefinitions="Py_BUILD_CORE_MODULE;NDEBUG;WIN32;_WINDOWS;USE_DL_EXPORT"
-				StringPooling="TRUE"
-				BasicRuntimeChecks="0"
-				RuntimeLibrary="2"
-				BufferSecurityCheck="FALSE"
-				EnableFunctionLevelLinking="TRUE"
-				UsePrecompiledHeader="2"
-				WarningLevel="3"
-				SuppressStartupBanner="TRUE"
-				Detect64BitPortabilityProblems="TRUE"
-				DebugInformationFormat="3"
-				CompileAs="0"/>
-			<Tool
-				Name="VCCustomBuildTool"/>
-			<Tool
-				Name="VCLinkerTool"
-				AdditionalOptions=" /MACHINE:IA64 /USELINK:MS_SDK"
-				AdditionalDependencies="getbuildinfo.o"
-				OutputFile="./python32.dll"
-				LinkIncremental="1"
-				SuppressStartupBanner="FALSE"
-				IgnoreDefaultLibraryNames="libc"
-				GenerateDebugInformation="TRUE"
-				ProgramDatabaseFile=".\./python32.pdb"
-				SubSystem="2"
-				BaseAddress="0x1e000000"
-				ImportLibrary=".\./python32.lib"
-				TargetMachine="0"/>
-			<Tool
-				Name="VCMIDLTool"/>
-			<Tool
-				Name="VCPostBuildEventTool"/>
-			<Tool
-				Name="VCPreBuildEventTool"/>
-			<Tool
-				Name="VCPreLinkEventTool"
-				Description="generate buildinfo"
-				CommandLine="make_buildinfo.exe $(ConfigurationName)"/>
-			<Tool
-				Name="VCResourceCompilerTool"
-				PreprocessorDefinitions="NDEBUG"
-				Culture="1033"
-				AdditionalIncludeDirectories="..\..\Include"/>
-			<Tool
-				Name="VCWebServiceProxyGeneratorTool"/>
-			<Tool
-				Name="VCXMLDataGeneratorTool"/>
-			<Tool
-				Name="VCWebDeploymentTool"/>
-			<Tool
-				Name="VCManagedWrapperGeneratorTool"/>
-			<Tool
-				Name="VCAuxiliaryManagedWrapperGeneratorTool"/>
-		</Configuration>
-		<Configuration
-			Name="ReleaseAMD64|Win32"
-			OutputDirectory="./."
-			IntermediateDirectory=".\amd64-temp-release\pythoncore"
-			ConfigurationType="2"
-			UseOfMFC="0"
-			ATLMinimizesCRunTimeLibraryUsage="FALSE">
-			<Tool
-				Name="VCCLCompilerTool"
-				AdditionalOptions="/Zm200  /USECL:MS_OPTERON /GS-"
-				Optimization="2"
-				InlineFunctionExpansion="1"
-				AdditionalIncludeDirectories="..\..\Include,..\..\PC"
-				PreprocessorDefinitions="Py_BUILD_CORE_MODULE;NDEBUG;WIN32;_WINDOWS;USE_DL_EXPORT"
-				StringPooling="TRUE"
-				BasicRuntimeChecks="0"
-				RuntimeLibrary="2"
-				BufferSecurityCheck="FALSE"
-				EnableFunctionLevelLinking="TRUE"
-				UsePrecompiledHeader="2"
-				WarningLevel="3"
-				SuppressStartupBanner="TRUE"
-				Detect64BitPortabilityProblems="TRUE"
-				DebugInformationFormat="3"
-				CompileAs="0"/>
-			<Tool
-				Name="VCCustomBuildTool"/>
-			<Tool
-				Name="VCLinkerTool"
-				AdditionalOptions=" /MACHINE:AMD64 /USELINK:MS_SDK"
-				AdditionalDependencies="getbuildinfo.o"
-				OutputFile="./python32.dll"
-				LinkIncremental="1"
-				SuppressStartupBanner="TRUE"
-				IgnoreDefaultLibraryNames="libc"
-				GenerateDebugInformation="TRUE"
-				ProgramDatabaseFile=".\./python32.pdb"
-				SubSystem="2"
-				BaseAddress="0x1e000000"
-				ImportLibrary=".\./python32.lib"
-				TargetMachine="0"/>
-			<Tool
-				Name="VCMIDLTool"/>
-			<Tool
-				Name="VCPostBuildEventTool"/>
-			<Tool
-				Name="VCPreBuildEventTool"/>
-			<Tool
-				Name="VCPreLinkEventTool"
-				Description="generate buildinfo"
-				CommandLine="make_buildinfo.exe $(ConfigurationName)"/>
-			<Tool
-				Name="VCResourceCompilerTool"
-				PreprocessorDefinitions="NDEBUG"
-				Culture="1033"
-				AdditionalIncludeDirectories="..\..\Include"/>
-			<Tool
-				Name="VCWebServiceProxyGeneratorTool"/>
-			<Tool
-				Name="VCXMLDataGeneratorTool"/>
-			<Tool
-				Name="VCWebDeploymentTool"/>
-			<Tool
-				Name="VCManagedWrapperGeneratorTool"/>
-			<Tool
-				Name="VCAuxiliaryManagedWrapperGeneratorTool"/>
-		</Configuration>
-	</Configurations>
-	<References>
-	</References>
-	<Files>
-		<Filter
-			Name="_io"
-            Filter="">
-			<File
-				RelativePath="..\..\Modules\_io\fileio.c">
-			</File>
-			<File
-				RelativePath="..\..\Modules\_io\bytesio.c">
-			</File>
-			<File
-				RelativePath="..\..\Modules\_io\stringio.c">
-			</File>
-			<File
-			    RelativePath="..\..\Modules\_io\bufferedio.c">
-			</File>
-			<File
-				RelativePath="..\..\Modules\_io\iobase.c">
-			</File>
-			<File
-				RelativePath="..\..\Modules\_io\textio.c">
-			</File>
-			<File
-				RelativePath="..\..\Modules\_io\_iomodule.c">
-			</File>
-		</Filter>
-
-		<Filter
-			Name="zlib"
-			Filter="">
-			<File
-				RelativePath="..\..\Modules\zlib\adler32.c">
-			</File>
-			<File
-				RelativePath="..\..\Modules\zlib\compress.c">
-			</File>
-			<File
-				RelativePath="..\..\Modules\zlib\crc32.c">
-			</File>
-			<File
-				RelativePath="..\..\Modules\zlib\deflate.c">
-			</File>
-			<File
-				RelativePath="..\..\Modules\zlib\gzio.c">
-			</File>
-			<File
-				RelativePath="..\..\Modules\zlib\infback.c">
-			</File>
-			<File
-				RelativePath="..\..\Modules\zlib\inffast.c">
-			</File>
-			<File
-				RelativePath="..\..\Modules\zlib\inflate.c">
-			</File>
-			<File
-				RelativePath="..\..\Modules\zlib\inftrees.c">
-			</File>
-			<File
-				RelativePath="..\..\Modules\zlib\trees.c">
-			</File>
-			<File
-				RelativePath="..\..\Modules\zlib\uncompr.c">
-			</File>
-			<File
-				RelativePath="..\..\Modules\zlibmodule.c">
-				<FileConfiguration
-					Name="Release|Win32">
-					<Tool
-						Name="VCCLCompilerTool"
-						AdditionalIncludeDirectories="..\..\Modules\zlib"/>
-				</FileConfiguration>
-				<FileConfiguration
-					Name="Debug|Win32">
-					<Tool
-						Name="VCCLCompilerTool"
-						AdditionalIncludeDirectories="..\..\Modules\zlib"/>
-				</FileConfiguration>
-				<FileConfiguration
-					Name="ReleaseItanium|Win32">
-					<Tool
-						Name="VCCLCompilerTool"
-						AdditionalIncludeDirectories="..\..\Modules\zlib"/>
-				</FileConfiguration>
-				<FileConfiguration
-					Name="ReleaseAMD64|Win32">
-					<Tool
-						Name="VCCLCompilerTool"
-						AdditionalIncludeDirectories="..\..\Modules\zlib"/>
-				</FileConfiguration>
-			</File>
-			<File
-				RelativePath="..\..\Modules\zlib\zutil.c">
-			</File>
-		</Filter>
-		<File
-			RelativePath="..\..\Modules\_bisectmodule.c">
-		</File>
-		<File
-			RelativePath="..\..\Modules\cjkcodecs\_codecs_cn.c">
-		</File>
-		<File
-			RelativePath="..\..\Modules\cjkcodecs\_codecs_hk.c">
-		</File>
-		<File
-			RelativePath="..\..\Modules\cjkcodecs\_codecs_iso2022.c">
-		</File>
-		<File
-			RelativePath="..\..\Modules\cjkcodecs\_codecs_jp.c">
-		</File>
-		<File
-			RelativePath="..\..\Modules\cjkcodecs\_codecs_kr.c">
-		</File>
-		<File
-			RelativePath="..\..\Modules\cjkcodecs\_codecs_tw.c">
-		</File>
-		<File
-			RelativePath="..\..\Modules\_codecsmodule.c">
-		</File>
-		<File
-			RelativePath="..\..\Modules\_collectionsmodule.c">
-		</File>
-		<File
-			RelativePath="..\..\Modules\_csv.c">
-		</File>
-		<File
-			RelativePath="..\..\Modules\_datetimemodule.c">
-		</File>
-		<File
-			RelativePath="..\..\Modules\_functoolsmodule.c">
-		</File>
-		<File
-			RelativePath="..\..\Modules\_heapqmodule.c">
-		</File>
-		<File
-			RelativePath="..\..\Modules\_json.c">
-		</File>
-		<File
-			RelativePath="..\..\Modules\_localemodule.c">
-		</File>
-		<File
-			RelativePath="..\..\Modules\_lsprof.c">
-		</File>
-		<File
-			RelativePath="..\..\Modules\_math.c">
-		</File>
-		<File
-			RelativePath="..\..\Modules\_pickle.c">
-		</File>
-		<File
-			RelativePath="..\..\Modules\_randommodule.c">
-		</File>
-		<File
-			RelativePath="..\..\Modules\_sre.c">
-		</File>
-		<File
-			RelativePath="..\..\Modules\_struct.c">
-		</File>
-		<File
-			RelativePath="..\..\Pc\_subprocess.c">
-		</File>
-		<File
-			RelativePath="..\..\Modules\_time.c">
-		</File>
-		<File
-			RelativePath="..\..\Python\_warnings.c">
-		</File>
-		<File
-			RelativePath="..\..\Modules\_weakref.c">
-		</File>
-		<File
-			RelativePath="..\..\Objects\abstract.c">
-		</File>
-		<File
-			RelativePath="..\..\Parser\acceler.c">
-		</File>
-		<File
-			RelativePath="..\..\Modules\arraymodule.c">
-		</File>
-		<File
-			RelativePath="..\..\Python\asdl.c">
-		</File>
-		<File
-			RelativePath="..\..\Python\ast.c">
-		</File>
-		<File
-			RelativePath="..\..\Modules\atexitmodule.c">
-		</File>
-		<File
-			RelativePath="..\..\Modules\audioop.c">
-		</File>
-		<File
-			RelativePath="..\..\Modules\binascii.c">
-		</File>
-		<File
-			RelativePath="..\..\Parser\bitset.c">
-		</File>
-		<File
-			RelativePath="..\..\Python\bltinmodule.c">
-		</File>
-		<File
-			RelativePath="..\..\Objects\boolobject.c">
-		</File>
-		<File
-			RelativePath="..\..\Objects\bytes_methods.c">
-		</File>
-		<File
-			RelativePath="..\..\Objects\bytearrayobject.c">
-		</File>
-		<File
-			RelativePath="..\..\Objects\bytesobject.c">
-		</File>
-		<File
-			RelativePath="..\..\Objects\capsule.c">
-		</File>
-		<File
-			RelativePath="..\..\Objects\cellobject.c">
-		</File>
-		<File
-			RelativePath="..\..\Python\ceval.c">
-		</File>
-		<File
-			RelativePath="..\..\Objects\classobject.c">
-		</File>
-		<File
-			RelativePath="..\..\Modules\cmathmodule.c">
-		</File>
-		<File
-			RelativePath="..\..\Python\codecs.c">
-		</File>
-		<File
-			RelativePath="..\..\Objects\codeobject.c">
-		</File>
-		<File
-			RelativePath="..\..\Python\compile.c">
-		</File>
-		<File
-			RelativePath="..\..\Objects\complexobject.c">
-		</File>
-		<File
-			RelativePath="..\..\PC\config.c">
-		</File>
-		<File
-			RelativePath="..\..\Python\dynamic_annotations.c">
-		</File>
-		<File
-			RelativePath="..\..\Objects\descrobject.c">
-		</File>
-		<File
-			RelativePath="..\..\Objects\dictobject.c">
-		</File>
-		<File
-			RelativePath="..\..\PC\dl_nt.c">
-		</File>
-		<File
-			RelativePath="..\..\Python\dtoa.c">
-		</File>
-		<File
-			RelativePath="..\..\Python\dynload_win.c">
-		</File>
-		<File
-			RelativePath="..\..\Objects\enumobject.c">
-		</File>
-		<File
-			RelativePath="..\..\Modules\errnomodule.c">
-		</File>
-		<File
-			RelativePath="..\..\Python\errors.c">
-		</File>
-		<File
-			RelativePath="..\..\Objects\exceptions.c">
-		</File>
-		<File
-			RelativePath="..\..\Objects\fileobject.c">
-		</File>
-		<File
-			RelativePath="..\..\Python\fileutils.c">
-		</File>
-		<File
-			RelativePath="..\..\Parser\firstsets.c">
-		</File>
-		<File
-			RelativePath="..\..\Objects\floatobject.c">
-		</File>
-		<File
-			RelativePath="..\..\Python\formatter_unicode.c">
-		</File>
-		<File
-			RelativePath="..\..\Objects\frameobject.c">
-		</File>
-		<File
-			RelativePath="..\..\Python\formatter_unicode.c">
-		</File>
-		<File
-			RelativePath="..\..\Python\frozen.c">
-		</File>
-		<File
-			RelativePath="..\..\Objects\funcobject.c">
-		</File>
-		<File
-			RelativePath="..\..\Python\future.c">
-		</File>
-		<File
-			RelativePath="..\..\Modules\gcmodule.c">
-		</File>
-		<File
-			RelativePath="..\..\Objects\genobject.c">
-		</File>
-		<File
-			RelativePath="..\..\Python\getargs.c">
-		</File>
-		<File
-			RelativePath="..\..\Python\getcompiler.c">
-		</File>
-		<File
-			RelativePath="..\..\Python\getcopyright.c">
-		</File>
-		<File
-			RelativePath="..\..\Python\getopt.c">
-		</File>
-		<File
-			RelativePath="..\..\PC\getpathp.c">
-		</File>
-		<File
-			RelativePath="..\..\Python\getplatform.c">
-		</File>
-		<File
-			RelativePath="..\..\Python\getversion.c">
-		</File>
-		<File
-			RelativePath="..\..\Python\graminit.c">
-		</File>
-		<File
-			RelativePath="..\..\Parser\grammar.c">
-		</File>
-		<File
-			RelativePath="..\..\Parser\grammar1.c">
-		</File>
-		<File
-			RelativePath="..\..\Python\import.c">
-		</File>
-		<File
-			RelativePath="..\..\PC\import_nt.c">
-			<FileConfiguration
-				Name="Release|Win32">
-				<Tool
-					Name="VCCLCompilerTool"
-					AdditionalIncludeDirectories="..\..\Python"/>
-			</FileConfiguration>
-			<FileConfiguration
-				Name="Debug|Win32">
-				<Tool
-					Name="VCCLCompilerTool"
-					AdditionalIncludeDirectories="..\..\Python"/>
-			</FileConfiguration>
-			<FileConfiguration
-				Name="ReleaseItanium|Win32">
-				<Tool
-					Name="VCCLCompilerTool"
-					AdditionalIncludeDirectories="..\..\Python"/>
-			</FileConfiguration>
-			<FileConfiguration
-				Name="ReleaseAMD64|Win32">
-				<Tool
-					Name="VCCLCompilerTool"
-					AdditionalIncludeDirectories="..\..\Python"/>
-			</FileConfiguration>
-		</File>
-		<File
-			RelativePath="..\..\Python\importdl.c">
-		</File>
-		<File
-			RelativePath="..\..\Objects\iterobject.c">
-		</File>
-		<File
-			RelativePath="..\..\Modules\itertoolsmodule.c">
-		</File>
-		<File
-			RelativePath="..\..\Parser\listnode.c">
-		</File>
-		<File
-			RelativePath="..\..\Objects\listobject.c">
-		</File>
-		<File
-			RelativePath="..\..\Objects\longobject.c">
-		</File>
-		<File
-			RelativePath="..\..\Modules\main.c">
-		</File>
-		<File
-			RelativePath="..\..\Python\marshal.c">
-		</File>
-		<File
-			RelativePath="..\..\Modules\mathmodule.c">
-		</File>
- 		<File
-			RelativePath="..\..\Modules\md5module.c">
-		</File>
-		<File
-			RelativePath="..\..\Parser\metagrammar.c">
-		</File>
-		<File
-			RelativePath="..\..\Objects\memoryobject.c">
-		</File>
-		<File
-			RelativePath="..\..\Objects\methodobject.c">
-		</File>
-		<File
-			RelativePath="..\..\Modules\mmapmodule.c">
-		</File>
-		<File
-			RelativePath="..\..\Python\modsupport.c">
-		</File>
-		<File
-			RelativePath="..\..\Objects\moduleobject.c">
-		</File>
-		<File
-			RelativePath="..\..\PC\msvcrtmodule.c">
-		</File>
-		<File
-			RelativePath="..\..\Modules\cjkcodecs\multibytecodec.c">
-		</File>
-		<File
-			RelativePath="..\..\Parser\myreadline.c">
-		</File>
-		<File
-			RelativePath="..\..\Python\mysnprintf.c">
-		</File>
-		<File
-			RelativePath="..\..\Python\mystrtoul.c">
-		</File>
-		<File
-			RelativePath="..\..\Parser\node.c">
-		</File>
-		<File
-			RelativePath="..\..\Objects\object.c">
-		</File>
-		<File
-			RelativePath="..\..\Objects\obmalloc.c">
-		</File>
-		<File
-			RelativePath="..\..\Modules\operator.c">
-		</File>
-		<File
-			RelativePath="..\..\Parser\parser.c">
-		</File>
-		<File
-			RelativePath="..\..\Modules\parsermodule.c">
-		</File>
-		<File
-			RelativePath="..\..\Parser\parsetok.c">
-		</File>
-		<File
-			RelativePath="..\..\Python\peephole.c">
-		</File>
-		<File
-			RelativePath="..\..\Modules\posixmodule.c">
-		</File>
-		<File
-			RelativePath="..\..\Python\pyarena.c">
-		</File>
-		<File
-			RelativePath="..\..\Python\pyctype.c">
-		</File>
-		<File
-			RelativePath="..\..\Python\pyfpe.c">
-		</File>
-		<File
-			RelativePath="..\..\Python\pymath.c">
-		</File>
-		<File
-			RelativePath="..\..\Python\pystate.c">
-		</File>
-		<File
-			RelativePath="..\..\Python\pystrcmp.c"
-			>
-		</File>
-		<File
-			RelativePath="..\..\Python\pystrtod.c">
-		</File>
-		<File
-			RelativePath="..\..\Python\pytime.c">
-		</File>
-		<File
-			RelativePath="..\..\Python\Python-ast.c">
-		</File>
-		<File
-			RelativePath="..\..\PC\python_nt.rc">
-		</File>
-		<File
-			RelativePath="..\..\Python\pythonrun.c">
-		</File>
-		<File
-			RelativePath="..\..\Objects\rangeobject.c">
-		</File>
-		<File
-			RelativePath="..\..\Modules\rotatingtree.c">
-		</File>
-		<File
-			RelativePath="..\..\Objects\setobject.c">
-		</File>
-		<File
-			RelativePath="..\..\Modules\sha256module.c">
-		</File>
-		<File
-			RelativePath="..\..\Modules\sha512module.c">
-		</File>
-		<File
-			RelativePath="..\..\Modules\sha1module.c">
-		</File>
-		<File
-			RelativePath="..\..\Modules\signalmodule.c">
-		</File>
-		<File
-			RelativePath="..\..\Objects\sliceobject.c">
-		</File>
-		<File
-			RelativePath="..\..\Python\structmember.c">
-		</File>
-		<File
-			RelativePath="..\..\Objects\structseq.c">
-		</File>
-		<File
-			RelativePath="..\..\Python\symtable.c">
-		</File>
-		<File
-			RelativePath="..\..\Modules\symtablemodule.c">
-		</File>
-		<File
-			RelativePath="..\..\Python\sysmodule.c">
-		</File>
-		<File
-			RelativePath="..\..\Python\thread.c">
-		</File>
-		<File
-			RelativePath="..\..\Modules\_threadmodule.c">
-		</File>
-		<File
-			RelativePath="..\..\Modules\timemodule.c">
-		</File>
-		<File
-			RelativePath="..\..\Parser\tokenizer.c">
-		</File>
-		<File
-			RelativePath="..\..\Python\traceback.c">
-		</File>
-		<File
-			RelativePath="..\..\Objects\tupleobject.c">
-		</File>
-		<File
-			RelativePath="..\..\Objects\typeobject.c">
-		</File>
-		<File
-			RelativePath="..\..\Objects\unicodectype.c">
-		</File>
-		<File
-			RelativePath="..\..\Objects\unicodeobject.c">
-		</File>
-		<File
-			RelativePath="..\..\Pc\winreg.c">
-		</File>
-		<File
-			RelativePath="..\..\Objects\weakrefobject.c">
-		</File>
-		<File
-			RelativePath="..\..\Modules\xxsubtype.c">
-		</File>
-		<File
-			RelativePath="..\..\Modules\zipimport.c">
-		</File>
-	</Files>
-	<Globals>
-	</Globals>
-</VisualStudioProject>
-=======
-<?xml version="1.0" encoding="Windows-1252"?>
-<VisualStudioProject
-	ProjectType="Visual C++"
-	Version="7.10"
-	Name="pythoncore"
-	ProjectGUID="{CF7AC3D1-E2DF-41D2-BEA6-1E2556CDEA30}"
-	RootNamespace="pythoncore"
-	SccProjectName="pythoncore"
-	SccLocalPath="..">
-	<Platforms>
-		<Platform
-			Name="Win32"/>
-	</Platforms>
-	<Configurations>
-		<Configuration
-			Name="Release|Win32"
-			OutputDirectory=".\."
-			IntermediateDirectory=".\x86-temp-release\pythoncore"
-			ConfigurationType="2"
-			UseOfMFC="0"
-			ATLMinimizesCRunTimeLibraryUsage="FALSE">
-			<Tool
-				Name="VCCLCompilerTool"
-				AdditionalOptions="/Zm200 "
-				Optimization="2"
-				InlineFunctionExpansion="1"
-				AdditionalIncludeDirectories="..\..\Include,..\..\PC"
-				PreprocessorDefinitions="Py_BUILD_CORE_MODULE;NDEBUG;WIN32;_WINDOWS;USE_DL_EXPORT"
-				StringPooling="TRUE"
-				RuntimeLibrary="2"
-				EnableFunctionLevelLinking="TRUE"
-				UsePrecompiledHeader="2"
-				WarningLevel="3"
-				SuppressStartupBanner="TRUE"
-				DebugInformationFormat="3"
-				CompileAs="0"/>
-			<Tool
-				Name="VCCustomBuildTool"/>
-			<Tool
-				Name="VCLinkerTool"
-				AdditionalDependencies="getbuildinfo.o"
-				OutputFile="./python31.dll"
-				LinkIncremental="1"
-				SuppressStartupBanner="TRUE"
-				IgnoreDefaultLibraryNames="libc"
-				GenerateDebugInformation="TRUE"
-				ProgramDatabaseFile=".\./python31.pdb"
-				SubSystem="2"
-				BaseAddress="0x1e000000"
-				ImportLibrary=".\./python31.lib"
-				TargetMachine="1"/>
-			<Tool
-				Name="VCMIDLTool"/>
-			<Tool
-				Name="VCPostBuildEventTool"/>
-			<Tool
-				Name="VCPreBuildEventTool"/>
-			<Tool
-				Name="VCPreLinkEventTool"
-				Description="generate buildinfo"
-				CommandLine="make_buildinfo.exe $(ConfigurationName)"/>
-			<Tool
-				Name="VCResourceCompilerTool"
-				PreprocessorDefinitions="NDEBUG"
-				Culture="1033"
-				AdditionalIncludeDirectories="..\..\Include"/>
-			<Tool
-				Name="VCWebServiceProxyGeneratorTool"/>
-			<Tool
-				Name="VCXMLDataGeneratorTool"/>
-			<Tool
-				Name="VCWebDeploymentTool"/>
-			<Tool
-				Name="VCManagedWrapperGeneratorTool"/>
-			<Tool
-				Name="VCAuxiliaryManagedWrapperGeneratorTool"/>
-		</Configuration>
-		<Configuration
-			Name="Debug|Win32"
-			OutputDirectory=".\."
-			IntermediateDirectory=".\x86-temp-debug\pythoncore"
-			ConfigurationType="2"
-			UseOfMFC="0"
-			ATLMinimizesCRunTimeLibraryUsage="FALSE">
-			<Tool
-				Name="VCCLCompilerTool"
-				AdditionalOptions="/Zm200 "
-				Optimization="0"
-				AdditionalIncludeDirectories="..\..\Include,..\..\PC"
-				PreprocessorDefinitions="Py_BUILD_CORE_MODULE;_DEBUG;USE_DL_EXPORT;WIN32;_WINDOWS"
-				RuntimeLibrary="3"
-				UsePrecompiledHeader="2"
-				WarningLevel="3"
-				SuppressStartupBanner="TRUE"
-				DebugInformationFormat="3"
-				CompileAs="0"/>
-			<Tool
-				Name="VCCustomBuildTool"/>
-			<Tool
-				Name="VCLinkerTool"
-				AdditionalDependencies="getbuildinfo.o"
-				OutputFile="./python31_d.dll"
-				LinkIncremental="1"
-				SuppressStartupBanner="TRUE"
-				IgnoreDefaultLibraryNames="libc"
-				GenerateDebugInformation="TRUE"
-				ProgramDatabaseFile=".\./python31_d.pdb"
-				SubSystem="2"
-				BaseAddress="0x1e000000"
-				ImportLibrary=".\./python31_d.lib"
-				TargetMachine="1"/>
-			<Tool
-				Name="VCMIDLTool"/>
-			<Tool
-				Name="VCPostBuildEventTool"/>
-			<Tool
-				Name="VCPreBuildEventTool"/>
-			<Tool
-				Name="VCPreLinkEventTool"
-				Description="generate buildinfo"
-				CommandLine="make_buildinfo.exe $(ConfigurationName)"/>
-			<Tool
-				Name="VCResourceCompilerTool"
-				PreprocessorDefinitions="_DEBUG"
-				Culture="1033"
-				AdditionalIncludeDirectories="..\..\Include"/>
-			<Tool
-				Name="VCWebServiceProxyGeneratorTool"/>
-			<Tool
-				Name="VCXMLDataGeneratorTool"/>
-			<Tool
-				Name="VCWebDeploymentTool"/>
-			<Tool
-				Name="VCManagedWrapperGeneratorTool"/>
-			<Tool
-				Name="VCAuxiliaryManagedWrapperGeneratorTool"/>
-		</Configuration>
-		<Configuration
-			Name="ReleaseItanium|Win32"
-			OutputDirectory="./."
-			IntermediateDirectory=".\ia64-temp-release\pythoncore"
-			ConfigurationType="2"
-			UseOfMFC="0"
-			ATLMinimizesCRunTimeLibraryUsage="FALSE">
-			<Tool
-				Name="VCCLCompilerTool"
-				AdditionalOptions=" /USECL:MS_ITANIUM /GS-"
-				Optimization="2"
-				InlineFunctionExpansion="1"
-				AdditionalIncludeDirectories="..\..\Include,..\..\PC"
-				PreprocessorDefinitions="Py_BUILD_CORE_MODULE;NDEBUG;WIN32;_WINDOWS;USE_DL_EXPORT"
-				StringPooling="TRUE"
-				BasicRuntimeChecks="0"
-				RuntimeLibrary="2"
-				BufferSecurityCheck="FALSE"
-				EnableFunctionLevelLinking="TRUE"
-				UsePrecompiledHeader="2"
-				WarningLevel="3"
-				SuppressStartupBanner="TRUE"
-				Detect64BitPortabilityProblems="TRUE"
-				DebugInformationFormat="3"
-				CompileAs="0"/>
-			<Tool
-				Name="VCCustomBuildTool"/>
-			<Tool
-				Name="VCLinkerTool"
-				AdditionalOptions=" /MACHINE:IA64 /USELINK:MS_SDK"
-				AdditionalDependencies="getbuildinfo.o"
-				OutputFile="./python31.dll"
-				LinkIncremental="1"
-				SuppressStartupBanner="FALSE"
-				IgnoreDefaultLibraryNames="libc"
-				GenerateDebugInformation="TRUE"
-				ProgramDatabaseFile=".\./python31.pdb"
-				SubSystem="2"
-				BaseAddress="0x1e000000"
-				ImportLibrary=".\./python31.lib"
-				TargetMachine="0"/>
-			<Tool
-				Name="VCMIDLTool"/>
-			<Tool
-				Name="VCPostBuildEventTool"/>
-			<Tool
-				Name="VCPreBuildEventTool"/>
-			<Tool
-				Name="VCPreLinkEventTool"
-				Description="generate buildinfo"
-				CommandLine="make_buildinfo.exe $(ConfigurationName)"/>
-			<Tool
-				Name="VCResourceCompilerTool"
-				PreprocessorDefinitions="NDEBUG"
-				Culture="1033"
-				AdditionalIncludeDirectories="..\..\Include"/>
-			<Tool
-				Name="VCWebServiceProxyGeneratorTool"/>
-			<Tool
-				Name="VCXMLDataGeneratorTool"/>
-			<Tool
-				Name="VCWebDeploymentTool"/>
-			<Tool
-				Name="VCManagedWrapperGeneratorTool"/>
-			<Tool
-				Name="VCAuxiliaryManagedWrapperGeneratorTool"/>
-		</Configuration>
-		<Configuration
-			Name="ReleaseAMD64|Win32"
-			OutputDirectory="./."
-			IntermediateDirectory=".\amd64-temp-release\pythoncore"
-			ConfigurationType="2"
-			UseOfMFC="0"
-			ATLMinimizesCRunTimeLibraryUsage="FALSE">
-			<Tool
-				Name="VCCLCompilerTool"
-				AdditionalOptions="/Zm200  /USECL:MS_OPTERON /GS-"
-				Optimization="2"
-				InlineFunctionExpansion="1"
-				AdditionalIncludeDirectories="..\..\Include,..\..\PC"
-				PreprocessorDefinitions="Py_BUILD_CORE_MODULE;NDEBUG;WIN32;_WINDOWS;USE_DL_EXPORT"
-				StringPooling="TRUE"
-				BasicRuntimeChecks="0"
-				RuntimeLibrary="2"
-				BufferSecurityCheck="FALSE"
-				EnableFunctionLevelLinking="TRUE"
-				UsePrecompiledHeader="2"
-				WarningLevel="3"
-				SuppressStartupBanner="TRUE"
-				Detect64BitPortabilityProblems="TRUE"
-				DebugInformationFormat="3"
-				CompileAs="0"/>
-			<Tool
-				Name="VCCustomBuildTool"/>
-			<Tool
-				Name="VCLinkerTool"
-				AdditionalOptions=" /MACHINE:AMD64 /USELINK:MS_SDK"
-				AdditionalDependencies="getbuildinfo.o"
-				OutputFile="./python31.dll"
-				LinkIncremental="1"
-				SuppressStartupBanner="TRUE"
-				IgnoreDefaultLibraryNames="libc"
-				GenerateDebugInformation="TRUE"
-				ProgramDatabaseFile=".\./python31.pdb"
-				SubSystem="2"
-				BaseAddress="0x1e000000"
-				ImportLibrary=".\./python31.lib"
-				TargetMachine="0"/>
-			<Tool
-				Name="VCMIDLTool"/>
-			<Tool
-				Name="VCPostBuildEventTool"/>
-			<Tool
-				Name="VCPreBuildEventTool"/>
-			<Tool
-				Name="VCPreLinkEventTool"
-				Description="generate buildinfo"
-				CommandLine="make_buildinfo.exe $(ConfigurationName)"/>
-			<Tool
-				Name="VCResourceCompilerTool"
-				PreprocessorDefinitions="NDEBUG"
-				Culture="1033"
-				AdditionalIncludeDirectories="..\..\Include"/>
-			<Tool
-				Name="VCWebServiceProxyGeneratorTool"/>
-			<Tool
-				Name="VCXMLDataGeneratorTool"/>
-			<Tool
-				Name="VCWebDeploymentTool"/>
-			<Tool
-				Name="VCManagedWrapperGeneratorTool"/>
-			<Tool
-				Name="VCAuxiliaryManagedWrapperGeneratorTool"/>
-		</Configuration>
-	</Configurations>
-	<References>
-	</References>
-	<Files>
-		<Filter
-			Name="_io"
-            Filter="">
-			<File
-				RelativePath="..\..\Modules\_io\fileio.c">
-			</File>
-			<File
-				RelativePath="..\..\Modules\_io\bytesio.c">
-			</File>
-			<File
-				RelativePath="..\..\Modules\_io\stringio.c">
-			</File>
-			<File
-			    RelativePath="..\..\Modules\_io\bufferedio.c">
-			</File>
-			<File
-				RelativePath="..\..\Modules\_io\iobase.c">
-			</File>
-			<File
-				RelativePath="..\..\Modules\_io\textio.c">
-			</File>
-			<File
-				RelativePath="..\..\Modules\_io\_iomodule.c">
-			</File>
-		</Filter>
-
-		<Filter
-			Name="zlib"
-			Filter="">
-			<File
-				RelativePath="..\..\Modules\zlib\adler32.c">
-			</File>
-			<File
-				RelativePath="..\..\Modules\zlib\compress.c">
-			</File>
-			<File
-				RelativePath="..\..\Modules\zlib\crc32.c">
-			</File>
-			<File
-				RelativePath="..\..\Modules\zlib\deflate.c">
-			</File>
-			<File
-				RelativePath="..\..\Modules\zlib\gzio.c">
-			</File>
-			<File
-				RelativePath="..\..\Modules\zlib\infback.c">
-			</File>
-			<File
-				RelativePath="..\..\Modules\zlib\inffast.c">
-			</File>
-			<File
-				RelativePath="..\..\Modules\zlib\inflate.c">
-			</File>
-			<File
-				RelativePath="..\..\Modules\zlib\inftrees.c">
-			</File>
-			<File
-				RelativePath="..\..\Modules\zlib\trees.c">
-			</File>
-			<File
-				RelativePath="..\..\Modules\zlib\uncompr.c">
-			</File>
-			<File
-				RelativePath="..\..\Modules\zlibmodule.c">
-				<FileConfiguration
-					Name="Release|Win32">
-					<Tool
-						Name="VCCLCompilerTool"
-						AdditionalIncludeDirectories="..\..\Modules\zlib"/>
-				</FileConfiguration>
-				<FileConfiguration
-					Name="Debug|Win32">
-					<Tool
-						Name="VCCLCompilerTool"
-						AdditionalIncludeDirectories="..\..\Modules\zlib"/>
-				</FileConfiguration>
-				<FileConfiguration
-					Name="ReleaseItanium|Win32">
-					<Tool
-						Name="VCCLCompilerTool"
-						AdditionalIncludeDirectories="..\..\Modules\zlib"/>
-				</FileConfiguration>
-				<FileConfiguration
-					Name="ReleaseAMD64|Win32">
-					<Tool
-						Name="VCCLCompilerTool"
-						AdditionalIncludeDirectories="..\..\Modules\zlib"/>
-				</FileConfiguration>
-			</File>
-			<File
-				RelativePath="..\..\Modules\zlib\zutil.c">
-			</File>
-		</Filter>
-		<File
-			RelativePath="..\..\Modules\_bisectmodule.c">
-		</File>
-		<File
-			RelativePath="..\..\Modules\cjkcodecs\_codecs_cn.c">
-		</File>
-		<File
-			RelativePath="..\..\Modules\cjkcodecs\_codecs_hk.c">
-		</File>
-		<File
-			RelativePath="..\..\Modules\cjkcodecs\_codecs_iso2022.c">
-		</File>
-		<File
-			RelativePath="..\..\Modules\cjkcodecs\_codecs_jp.c">
-		</File>
-		<File
-			RelativePath="..\..\Modules\cjkcodecs\_codecs_kr.c">
-		</File>
-		<File
-			RelativePath="..\..\Modules\cjkcodecs\_codecs_tw.c">
-		</File>
-		<File
-			RelativePath="..\..\Modules\_codecsmodule.c">
-		</File>
-		<File
-			RelativePath="..\..\Modules\_csv.c">
-		</File>
-		<File
-			RelativePath="..\..\Modules\_functoolsmodule.c">
-		</File>
-		<File
-			RelativePath="..\..\Modules\_heapqmodule.c">
-		</File>
-		<File
-			RelativePath="..\..\Modules\_json.c">
-		</File>
-		<File
-			RelativePath="..\..\Modules\_localemodule.c">
-		</File>
-		<File
-			RelativePath="..\..\Modules\_lsprof.c">
-		</File>
-		<File
-			RelativePath="..\..\Modules\_pickle.c">
-		</File>
-		<File
-			RelativePath="..\..\Modules\_randommodule.c">
-		</File>
-		<File
-			RelativePath="..\..\Modules\_sre.c">
-		</File>
-		<File
-			RelativePath="..\..\Modules\_struct.c">
-		</File>
-		<File
-			RelativePath="..\..\Pc\_subprocess.c">
-		</File>
-		<File
-			RelativePath="..\..\Modules\_weakref.c">
-		</File>
-		<File
-			RelativePath="..\..\Pc\winreg.c">
-		</File>
-		<File
-			RelativePath="..\..\Objects\abstract.c">
-		</File>
-		<File
-			RelativePath="..\..\Parser\acceler.c">
-		</File>
-		<File
-			RelativePath="..\..\Modules\arraymodule.c">
-		</File>
-		<File
-			RelativePath="..\..\Python\_warnings.c">
-		</File>
-		<File
-			RelativePath="..\..\Python\asdl.c">
-		</File>
-		<File
-			RelativePath="..\..\Python\ast.c">
-		</File>
-		<File
-			RelativePath="..\..\Modules\atexitmodule.c">
-		</File>
-		<File
-			RelativePath="..\..\Modules\audioop.c">
-		</File>
-		<File
-			RelativePath="..\..\Modules\binascii.c">
-		</File>
-		<File
-			RelativePath="..\..\Parser\bitset.c">
-		</File>
-		<File
-			RelativePath="..\..\Python\bltinmodule.c">
-		</File>
-		<File
-			RelativePath="..\..\Objects\boolobject.c">
-		</File>
-		<File
-			RelativePath="..\..\Objects\bytearrayobject.c">
-		</File>
-		<File
-			RelativePath="..\..\Objects\bytes_methods.c">
-		</File>
-		<File
-			RelativePath="..\..\Objects\bytesobject.c">
-		</File>
-		<File
-			RelativePath="..\..\Objects\capsule.c">
-		</File>
-		<File
-			RelativePath="..\..\Objects\cellobject.c">
-		</File>
-		<File
-			RelativePath="..\..\Python\ceval.c">
-		</File>
-		<File
-			RelativePath="..\..\Objects\classobject.c">
-		</File>
-		<File
-			RelativePath="..\..\Modules\cmathmodule.c">
-		</File>
-		<File
-			RelativePath="..\..\Objects\cobject.c">
-		</File>
-		<File
-			RelativePath="..\..\Python\codecs.c">
-		</File>
-		<File
-			RelativePath="..\..\Objects\codeobject.c">
-		</File>
-		<File
-			RelativePath="..\..\Modules\_collectionsmodule.c">
-		</File>
-		<File
-			RelativePath="..\..\Python\compile.c">
-		</File>
-		<File
-			RelativePath="..\..\Objects\complexobject.c">
-		</File>
-		<File
-			RelativePath="..\..\PC\config.c">
-		</File>
-		<File
-			RelativePath="..\..\Modules\datetimemodule.c">
-		</File>
-		<File
-			RelativePath="..\..\Objects\descrobject.c">
-		</File>
-		<File
-			RelativePath="..\..\Objects\dictobject.c">
-		</File>
-		<File
-			RelativePath="..\..\PC\dl_nt.c">
-		</File>
-		<File
-			RelativePath="..\..\Python\dtoa.c">
-		</File>
-		<File
-			RelativePath="..\..\Python\dynload_win.c">
-		</File>
-		<File
-			RelativePath="..\..\Objects\enumobject.c">
-		</File>
-		<File
-			RelativePath="..\..\Modules\errnomodule.c">
-		</File>
-		<File
-			RelativePath="..\..\Python\errors.c">
-		</File>
-		<File
-			RelativePath="..\..\Objects\exceptions.c">
-		</File>
-		<File
-			RelativePath="..\..\Objects\fileobject.c">
-		</File>
-		<File
-			RelativePath="..\..\Parser\firstsets.c">
-		</File>
-		<File
-			RelativePath="..\..\Objects\floatobject.c">
-		</File>
-		<File
-			RelativePath="..\..\Python\formatter_unicode.c">
-		</File>
-		<File
-			RelativePath="..\..\Objects\frameobject.c">
-		</File>
-		<File
-			RelativePath="..\..\Python\formatter_unicode.c">
-		</File>
-		<File
-			RelativePath="..\..\Python\frozen.c">
-		</File>
-		<File
-			RelativePath="..\..\Objects\funcobject.c">
-		</File>
-		<File
-			RelativePath="..\..\Python\future.c">
-		</File>
-		<File
-			RelativePath="..\..\Modules\gcmodule.c">
-		</File>
-		<File
-			RelativePath="..\..\Objects\genobject.c">
-		</File>
-		<File
-			RelativePath="..\..\Python\getargs.c">
-		</File>
-		<File
-			RelativePath="..\..\Python\getcompiler.c">
-		</File>
-		<File
-			RelativePath="..\..\Python\getcopyright.c">
-		</File>
-		<File
-			RelativePath="..\..\Python\getopt.c">
-		</File>
-		<File
-			RelativePath="..\..\PC\getpathp.c">
-		</File>
-		<File
-			RelativePath="..\..\Python\getplatform.c">
-		</File>
-		<File
-			RelativePath="..\..\Python\getversion.c">
-		</File>
-		<File
-			RelativePath="..\..\Python\graminit.c">
-		</File>
-		<File
-			RelativePath="..\..\Parser\grammar.c">
-		</File>
-		<File
-			RelativePath="..\..\Parser\grammar1.c">
-		</File>
-		<File
-			RelativePath="..\..\Python\import.c">
-		</File>
-		<File
-			RelativePath="..\..\PC\import_nt.c">
-			<FileConfiguration
-				Name="Release|Win32">
-				<Tool
-					Name="VCCLCompilerTool"
-					AdditionalIncludeDirectories="..\..\Python"/>
-			</FileConfiguration>
-			<FileConfiguration
-				Name="Debug|Win32">
-				<Tool
-					Name="VCCLCompilerTool"
-					AdditionalIncludeDirectories="..\..\Python"/>
-			</FileConfiguration>
-			<FileConfiguration
-				Name="ReleaseItanium|Win32">
-				<Tool
-					Name="VCCLCompilerTool"
-					AdditionalIncludeDirectories="..\..\Python"/>
-			</FileConfiguration>
-			<FileConfiguration
-				Name="ReleaseAMD64|Win32">
-				<Tool
-					Name="VCCLCompilerTool"
-					AdditionalIncludeDirectories="..\..\Python"/>
-			</FileConfiguration>
-		</File>
-		<File
-			RelativePath="..\..\Python\importdl.c">
-		</File>
-		<File
-			RelativePath="..\..\Objects\iterobject.c">
-		</File>
-		<File
-			RelativePath="..\..\Modules\itertoolsmodule.c">
-		</File>
-		<File
-			RelativePath="..\..\Parser\listnode.c">
-		</File>
-		<File
-			RelativePath="..\..\Objects\listobject.c">
-		</File>
-		<File
-			RelativePath="..\..\Objects\longobject.c">
-		</File>
-		<File
-			RelativePath="..\..\Modules\main.c">
-		</File>
-		<File
-			RelativePath="..\..\Python\marshal.c">
-		</File>
-		<File
-			RelativePath="..\..\Modules\mathmodule.c">
-		</File>
- 		<File
-			RelativePath="..\..\Modules\md5module.c">
-		</File>
-		<File
-			RelativePath="..\..\Parser\metagrammar.c">
-		</File>
-		<File
-			RelativePath="..\..\Objects\memoryobject.c">
-		</File>
-		<File
-			RelativePath="..\..\Objects\methodobject.c">
-		</File>
-		<File
-			RelativePath="..\..\Modules\mmapmodule.c">
-		</File>
-		<File
-			RelativePath="..\..\Python\modsupport.c">
-		</File>
-		<File
-			RelativePath="..\..\Objects\moduleobject.c">
-		</File>
-		<File
-			RelativePath="..\..\PC\msvcrtmodule.c">
-		</File>
-		<File
-			RelativePath="..\..\Modules\cjkcodecs\multibytecodec.c">
-		</File>
-		<File
-			RelativePath="..\..\Parser\myreadline.c">
-		</File>
-		<File
-			RelativePath="..\..\Python\mysnprintf.c">
-		</File>
-		<File
-			RelativePath="..\..\Python\mystrtoul.c">
-		</File>
-		<File
-			RelativePath="..\..\Parser\node.c">
-		</File>
-		<File
-			RelativePath="..\..\Objects\object.c">
-		</File>
-		<File
-			RelativePath="..\..\Objects\obmalloc.c">
-		</File>
-		<File
-			RelativePath="..\..\Modules\operator.c">
-		</File>
-		<File
-			RelativePath="..\..\Parser\parser.c">
-		</File>
-		<File
-			RelativePath="..\..\Modules\parsermodule.c">
-		</File>
-		<File
-			RelativePath="..\..\Parser\parsetok.c">
-		</File>
-		<File
-			RelativePath="..\..\Python\peephole.c">
-		</File>
-		<File
-			RelativePath="..\..\Modules\posixmodule.c">
-		</File>
-		<File
-			RelativePath="..\..\Python\pyarena.c">
-		</File>
-		<File
-			RelativePath="..\..\Python\pyctype.c">
-		</File>
-		<File
-			RelativePath="..\..\Python\pyfpe.c">
-		</File>
-		<File
-			RelativePath="..\..\Python\pymath.c">
-		</File>
-		<File
-			RelativePath="..\..\Python\pystate.c">
-		</File>
-		<File
-			RelativePath="..\..\Python\pystrcmp.c"
-			>
-		</File>
-		<File
-			RelativePath="..\..\Python\pystrtod.c">
-		</File>
-		<File
-			RelativePath="..\..\Python\Python-ast.c">
-		</File>
-		<File
-			RelativePath="..\..\PC\python_nt.rc">
-		</File>
-		<File
-			RelativePath="..\..\Python\pythonrun.c">
-		</File>
-		<File
-			RelativePath="..\..\Objects\rangeobject.c">
-		</File>
-		<File
-			RelativePath="..\..\Modules\rotatingtree.c">
-		</File>
-		<File
-			RelativePath="..\..\Objects\setobject.c">
-		</File>
-		<File
-			RelativePath="..\..\Modules\sha256module.c">
-		</File>
-		<File
-			RelativePath="..\..\Modules\sha512module.c">
-		</File>
-		<File
-			RelativePath="..\..\Modules\sha1module.c">
-		</File>
-		<File
-			RelativePath="..\..\Modules\signalmodule.c">
-		</File>
-		<File
-			RelativePath="..\..\Objects\sliceobject.c">
-		</File>
-		<File
-			RelativePath="..\..\Python\structmember.c">
-		</File>
-		<File
-			RelativePath="..\..\Objects\structseq.c">
-		</File>
-		<File
-			RelativePath="..\..\Python\symtable.c">
-		</File>
-		<File
-			RelativePath="..\..\Modules\symtablemodule.c">
-		</File>
-		<File
-			RelativePath="..\..\Python\sysmodule.c">
-		</File>
-		<File
-			RelativePath="..\..\Python\thread.c">
-		</File>
-		<File
-			RelativePath="..\..\Modules\_threadmodule.c">
-		</File>
-		<File
-			RelativePath="..\..\Modules\timemodule.c">
-		</File>
-		<File
-			RelativePath="..\..\Parser\tokenizer.c">
-		</File>
-		<File
-			RelativePath="..\..\Python\traceback.c">
-		</File>
-		<File
-			RelativePath="..\..\Objects\tupleobject.c">
-		</File>
-		<File
-			RelativePath="..\..\Objects\typeobject.c">
-		</File>
-		<File
-			RelativePath="..\..\Objects\unicodectype.c">
-		</File>
-		<File
-			RelativePath="..\..\Objects\unicodeobject.c">
-		</File>
-		<File
-			RelativePath="..\..\Objects\weakrefobject.c">
-		</File>
-		<File
-			RelativePath="..\..\Modules\xxsubtype.c">
-		</File>
-		<File
-			RelativePath="..\..\Modules\zipimport.c">
-		</File>
-	</Files>
-	<Globals>
-	</Globals>
-</VisualStudioProject>
->>>>>>> 21967d0b
+<?xml version="1.0" encoding="Windows-1252"?>
+<VisualStudioProject
+	ProjectType="Visual C++"
+	Version="7.10"
+	Name="pythoncore"
+	ProjectGUID="{CF7AC3D1-E2DF-41D2-BEA6-1E2556CDEA30}"
+	RootNamespace="pythoncore"
+	SccProjectName="pythoncore"
+	SccLocalPath="..">
+	<Platforms>
+		<Platform
+			Name="Win32"/>
+	</Platforms>
+	<Configurations>
+		<Configuration
+			Name="Release|Win32"
+			OutputDirectory=".\."
+			IntermediateDirectory=".\x86-temp-release\pythoncore"
+			ConfigurationType="2"
+			UseOfMFC="0"
+			ATLMinimizesCRunTimeLibraryUsage="FALSE">
+			<Tool
+				Name="VCCLCompilerTool"
+				AdditionalOptions="/Zm200 "
+				Optimization="2"
+				InlineFunctionExpansion="1"
+				AdditionalIncludeDirectories="..\..\Include,..\..\PC"
+				PreprocessorDefinitions="Py_BUILD_CORE_MODULE;NDEBUG;WIN32;_WINDOWS;USE_DL_EXPORT"
+				StringPooling="TRUE"
+				RuntimeLibrary="2"
+				EnableFunctionLevelLinking="TRUE"
+				UsePrecompiledHeader="2"
+				WarningLevel="3"
+				SuppressStartupBanner="TRUE"
+				DebugInformationFormat="3"
+				CompileAs="0"/>
+			<Tool
+				Name="VCCustomBuildTool"/>
+			<Tool
+				Name="VCLinkerTool"
+				AdditionalDependencies="getbuildinfo.o"
+				OutputFile="./python32.dll"
+				LinkIncremental="1"
+				SuppressStartupBanner="TRUE"
+				IgnoreDefaultLibraryNames="libc"
+				GenerateDebugInformation="TRUE"
+				ProgramDatabaseFile=".\./python32.pdb"
+				SubSystem="2"
+				BaseAddress="0x1e000000"
+				ImportLibrary=".\./python32.lib"
+				TargetMachine="1"/>
+			<Tool
+				Name="VCMIDLTool"/>
+			<Tool
+				Name="VCPostBuildEventTool"/>
+			<Tool
+				Name="VCPreBuildEventTool"/>
+			<Tool
+				Name="VCPreLinkEventTool"
+				Description="generate buildinfo"
+				CommandLine="make_buildinfo.exe $(ConfigurationName)"/>
+			<Tool
+				Name="VCResourceCompilerTool"
+				PreprocessorDefinitions="NDEBUG"
+				Culture="1033"
+				AdditionalIncludeDirectories="..\..\Include"/>
+			<Tool
+				Name="VCWebServiceProxyGeneratorTool"/>
+			<Tool
+				Name="VCXMLDataGeneratorTool"/>
+			<Tool
+				Name="VCWebDeploymentTool"/>
+			<Tool
+				Name="VCManagedWrapperGeneratorTool"/>
+			<Tool
+				Name="VCAuxiliaryManagedWrapperGeneratorTool"/>
+		</Configuration>
+		<Configuration
+			Name="Debug|Win32"
+			OutputDirectory=".\."
+			IntermediateDirectory=".\x86-temp-debug\pythoncore"
+			ConfigurationType="2"
+			UseOfMFC="0"
+			ATLMinimizesCRunTimeLibraryUsage="FALSE">
+			<Tool
+				Name="VCCLCompilerTool"
+				AdditionalOptions="/Zm200 "
+				Optimization="0"
+				AdditionalIncludeDirectories="..\..\Include,..\..\PC"
+				PreprocessorDefinitions="Py_BUILD_CORE_MODULE;_DEBUG;USE_DL_EXPORT;WIN32;_WINDOWS"
+				RuntimeLibrary="3"
+				UsePrecompiledHeader="2"
+				WarningLevel="3"
+				SuppressStartupBanner="TRUE"
+				DebugInformationFormat="3"
+				CompileAs="0"/>
+			<Tool
+				Name="VCCustomBuildTool"/>
+			<Tool
+				Name="VCLinkerTool"
+				AdditionalDependencies="getbuildinfo.o"
+				OutputFile="./python32_d.dll"
+				LinkIncremental="1"
+				SuppressStartupBanner="TRUE"
+				IgnoreDefaultLibraryNames="libc"
+				GenerateDebugInformation="TRUE"
+				ProgramDatabaseFile=".\./python32_d.pdb"
+				SubSystem="2"
+				BaseAddress="0x1e000000"
+				ImportLibrary=".\./python32_d.lib"
+				TargetMachine="1"/>
+			<Tool
+				Name="VCMIDLTool"/>
+			<Tool
+				Name="VCPostBuildEventTool"/>
+			<Tool
+				Name="VCPreBuildEventTool"/>
+			<Tool
+				Name="VCPreLinkEventTool"
+				Description="generate buildinfo"
+				CommandLine="make_buildinfo.exe $(ConfigurationName)"/>
+			<Tool
+				Name="VCResourceCompilerTool"
+				PreprocessorDefinitions="_DEBUG"
+				Culture="1033"
+				AdditionalIncludeDirectories="..\..\Include"/>
+			<Tool
+				Name="VCWebServiceProxyGeneratorTool"/>
+			<Tool
+				Name="VCXMLDataGeneratorTool"/>
+			<Tool
+				Name="VCWebDeploymentTool"/>
+			<Tool
+				Name="VCManagedWrapperGeneratorTool"/>
+			<Tool
+				Name="VCAuxiliaryManagedWrapperGeneratorTool"/>
+		</Configuration>
+		<Configuration
+			Name="ReleaseItanium|Win32"
+			OutputDirectory="./."
+			IntermediateDirectory=".\ia64-temp-release\pythoncore"
+			ConfigurationType="2"
+			UseOfMFC="0"
+			ATLMinimizesCRunTimeLibraryUsage="FALSE">
+			<Tool
+				Name="VCCLCompilerTool"
+				AdditionalOptions=" /USECL:MS_ITANIUM /GS-"
+				Optimization="2"
+				InlineFunctionExpansion="1"
+				AdditionalIncludeDirectories="..\..\Include,..\..\PC"
+				PreprocessorDefinitions="Py_BUILD_CORE_MODULE;NDEBUG;WIN32;_WINDOWS;USE_DL_EXPORT"
+				StringPooling="TRUE"
+				BasicRuntimeChecks="0"
+				RuntimeLibrary="2"
+				BufferSecurityCheck="FALSE"
+				EnableFunctionLevelLinking="TRUE"
+				UsePrecompiledHeader="2"
+				WarningLevel="3"
+				SuppressStartupBanner="TRUE"
+				Detect64BitPortabilityProblems="TRUE"
+				DebugInformationFormat="3"
+				CompileAs="0"/>
+			<Tool
+				Name="VCCustomBuildTool"/>
+			<Tool
+				Name="VCLinkerTool"
+				AdditionalOptions=" /MACHINE:IA64 /USELINK:MS_SDK"
+				AdditionalDependencies="getbuildinfo.o"
+				OutputFile="./python32.dll"
+				LinkIncremental="1"
+				SuppressStartupBanner="FALSE"
+				IgnoreDefaultLibraryNames="libc"
+				GenerateDebugInformation="TRUE"
+				ProgramDatabaseFile=".\./python32.pdb"
+				SubSystem="2"
+				BaseAddress="0x1e000000"
+				ImportLibrary=".\./python32.lib"
+				TargetMachine="0"/>
+			<Tool
+				Name="VCMIDLTool"/>
+			<Tool
+				Name="VCPostBuildEventTool"/>
+			<Tool
+				Name="VCPreBuildEventTool"/>
+			<Tool
+				Name="VCPreLinkEventTool"
+				Description="generate buildinfo"
+				CommandLine="make_buildinfo.exe $(ConfigurationName)"/>
+			<Tool
+				Name="VCResourceCompilerTool"
+				PreprocessorDefinitions="NDEBUG"
+				Culture="1033"
+				AdditionalIncludeDirectories="..\..\Include"/>
+			<Tool
+				Name="VCWebServiceProxyGeneratorTool"/>
+			<Tool
+				Name="VCXMLDataGeneratorTool"/>
+			<Tool
+				Name="VCWebDeploymentTool"/>
+			<Tool
+				Name="VCManagedWrapperGeneratorTool"/>
+			<Tool
+				Name="VCAuxiliaryManagedWrapperGeneratorTool"/>
+		</Configuration>
+		<Configuration
+			Name="ReleaseAMD64|Win32"
+			OutputDirectory="./."
+			IntermediateDirectory=".\amd64-temp-release\pythoncore"
+			ConfigurationType="2"
+			UseOfMFC="0"
+			ATLMinimizesCRunTimeLibraryUsage="FALSE">
+			<Tool
+				Name="VCCLCompilerTool"
+				AdditionalOptions="/Zm200  /USECL:MS_OPTERON /GS-"
+				Optimization="2"
+				InlineFunctionExpansion="1"
+				AdditionalIncludeDirectories="..\..\Include,..\..\PC"
+				PreprocessorDefinitions="Py_BUILD_CORE_MODULE;NDEBUG;WIN32;_WINDOWS;USE_DL_EXPORT"
+				StringPooling="TRUE"
+				BasicRuntimeChecks="0"
+				RuntimeLibrary="2"
+				BufferSecurityCheck="FALSE"
+				EnableFunctionLevelLinking="TRUE"
+				UsePrecompiledHeader="2"
+				WarningLevel="3"
+				SuppressStartupBanner="TRUE"
+				Detect64BitPortabilityProblems="TRUE"
+				DebugInformationFormat="3"
+				CompileAs="0"/>
+			<Tool
+				Name="VCCustomBuildTool"/>
+			<Tool
+				Name="VCLinkerTool"
+				AdditionalOptions=" /MACHINE:AMD64 /USELINK:MS_SDK"
+				AdditionalDependencies="getbuildinfo.o"
+				OutputFile="./python32.dll"
+				LinkIncremental="1"
+				SuppressStartupBanner="TRUE"
+				IgnoreDefaultLibraryNames="libc"
+				GenerateDebugInformation="TRUE"
+				ProgramDatabaseFile=".\./python32.pdb"
+				SubSystem="2"
+				BaseAddress="0x1e000000"
+				ImportLibrary=".\./python32.lib"
+				TargetMachine="0"/>
+			<Tool
+				Name="VCMIDLTool"/>
+			<Tool
+				Name="VCPostBuildEventTool"/>
+			<Tool
+				Name="VCPreBuildEventTool"/>
+			<Tool
+				Name="VCPreLinkEventTool"
+				Description="generate buildinfo"
+				CommandLine="make_buildinfo.exe $(ConfigurationName)"/>
+			<Tool
+				Name="VCResourceCompilerTool"
+				PreprocessorDefinitions="NDEBUG"
+				Culture="1033"
+				AdditionalIncludeDirectories="..\..\Include"/>
+			<Tool
+				Name="VCWebServiceProxyGeneratorTool"/>
+			<Tool
+				Name="VCXMLDataGeneratorTool"/>
+			<Tool
+				Name="VCWebDeploymentTool"/>
+			<Tool
+				Name="VCManagedWrapperGeneratorTool"/>
+			<Tool
+				Name="VCAuxiliaryManagedWrapperGeneratorTool"/>
+		</Configuration>
+	</Configurations>
+	<References>
+	</References>
+	<Files>
+		<Filter
+			Name="_io"
+            Filter="">
+			<File
+				RelativePath="..\..\Modules\_io\fileio.c">
+			</File>
+			<File
+				RelativePath="..\..\Modules\_io\bytesio.c">
+			</File>
+			<File
+				RelativePath="..\..\Modules\_io\stringio.c">
+			</File>
+			<File
+			    RelativePath="..\..\Modules\_io\bufferedio.c">
+			</File>
+			<File
+				RelativePath="..\..\Modules\_io\iobase.c">
+			</File>
+			<File
+				RelativePath="..\..\Modules\_io\textio.c">
+			</File>
+			<File
+				RelativePath="..\..\Modules\_io\_iomodule.c">
+			</File>
+		</Filter>
+
+		<Filter
+			Name="zlib"
+			Filter="">
+			<File
+				RelativePath="..\..\Modules\zlib\adler32.c">
+			</File>
+			<File
+				RelativePath="..\..\Modules\zlib\compress.c">
+			</File>
+			<File
+				RelativePath="..\..\Modules\zlib\crc32.c">
+			</File>
+			<File
+				RelativePath="..\..\Modules\zlib\deflate.c">
+			</File>
+			<File
+				RelativePath="..\..\Modules\zlib\gzio.c">
+			</File>
+			<File
+				RelativePath="..\..\Modules\zlib\infback.c">
+			</File>
+			<File
+				RelativePath="..\..\Modules\zlib\inffast.c">
+			</File>
+			<File
+				RelativePath="..\..\Modules\zlib\inflate.c">
+			</File>
+			<File
+				RelativePath="..\..\Modules\zlib\inftrees.c">
+			</File>
+			<File
+				RelativePath="..\..\Modules\zlib\trees.c">
+			</File>
+			<File
+				RelativePath="..\..\Modules\zlib\uncompr.c">
+			</File>
+			<File
+				RelativePath="..\..\Modules\zlibmodule.c">
+				<FileConfiguration
+					Name="Release|Win32">
+					<Tool
+						Name="VCCLCompilerTool"
+						AdditionalIncludeDirectories="..\..\Modules\zlib"/>
+				</FileConfiguration>
+				<FileConfiguration
+					Name="Debug|Win32">
+					<Tool
+						Name="VCCLCompilerTool"
+						AdditionalIncludeDirectories="..\..\Modules\zlib"/>
+				</FileConfiguration>
+				<FileConfiguration
+					Name="ReleaseItanium|Win32">
+					<Tool
+						Name="VCCLCompilerTool"
+						AdditionalIncludeDirectories="..\..\Modules\zlib"/>
+				</FileConfiguration>
+				<FileConfiguration
+					Name="ReleaseAMD64|Win32">
+					<Tool
+						Name="VCCLCompilerTool"
+						AdditionalIncludeDirectories="..\..\Modules\zlib"/>
+				</FileConfiguration>
+			</File>
+			<File
+				RelativePath="..\..\Modules\zlib\zutil.c">
+			</File>
+		</Filter>
+		<File
+			RelativePath="..\..\Modules\_bisectmodule.c">
+		</File>
+		<File
+			RelativePath="..\..\Modules\cjkcodecs\_codecs_cn.c">
+		</File>
+		<File
+			RelativePath="..\..\Modules\cjkcodecs\_codecs_hk.c">
+		</File>
+		<File
+			RelativePath="..\..\Modules\cjkcodecs\_codecs_iso2022.c">
+		</File>
+		<File
+			RelativePath="..\..\Modules\cjkcodecs\_codecs_jp.c">
+		</File>
+		<File
+			RelativePath="..\..\Modules\cjkcodecs\_codecs_kr.c">
+		</File>
+		<File
+			RelativePath="..\..\Modules\cjkcodecs\_codecs_tw.c">
+		</File>
+		<File
+			RelativePath="..\..\Modules\_codecsmodule.c">
+		</File>
+		<File
+			RelativePath="..\..\Modules\_collectionsmodule.c">
+		</File>
+		<File
+			RelativePath="..\..\Modules\_csv.c">
+		</File>
+		<File
+			RelativePath="..\..\Modules\_datetimemodule.c">
+		</File>
+		<File
+			RelativePath="..\..\Modules\_functoolsmodule.c">
+		</File>
+		<File
+			RelativePath="..\..\Modules\_heapqmodule.c">
+		</File>
+		<File
+			RelativePath="..\..\Modules\_json.c">
+		</File>
+		<File
+			RelativePath="..\..\Modules\_localemodule.c">
+		</File>
+		<File
+			RelativePath="..\..\Modules\_lsprof.c">
+		</File>
+		<File
+			RelativePath="..\..\Modules\_math.c">
+		</File>
+		<File
+			RelativePath="..\..\Modules\_pickle.c">
+		</File>
+		<File
+			RelativePath="..\..\Modules\_randommodule.c">
+		</File>
+		<File
+			RelativePath="..\..\Modules\_sre.c">
+		</File>
+		<File
+			RelativePath="..\..\Modules\_struct.c">
+		</File>
+		<File
+			RelativePath="..\..\Pc\_subprocess.c">
+		</File>
+		<File
+			RelativePath="..\..\Modules\_time.c">
+		</File>
+		<File
+			RelativePath="..\..\Python\_warnings.c">
+		</File>
+		<File
+			RelativePath="..\..\Modules\_weakref.c">
+		</File>
+		<File
+			RelativePath="..\..\Objects\abstract.c">
+		</File>
+		<File
+			RelativePath="..\..\Parser\acceler.c">
+		</File>
+		<File
+			RelativePath="..\..\Modules\arraymodule.c">
+		</File>
+		<File
+			RelativePath="..\..\Python\asdl.c">
+		</File>
+		<File
+			RelativePath="..\..\Python\ast.c">
+		</File>
+		<File
+			RelativePath="..\..\Modules\atexitmodule.c">
+		</File>
+		<File
+			RelativePath="..\..\Modules\audioop.c">
+		</File>
+		<File
+			RelativePath="..\..\Modules\binascii.c">
+		</File>
+		<File
+			RelativePath="..\..\Parser\bitset.c">
+		</File>
+		<File
+			RelativePath="..\..\Python\bltinmodule.c">
+		</File>
+		<File
+			RelativePath="..\..\Objects\boolobject.c">
+		</File>
+		<File
+			RelativePath="..\..\Objects\bytes_methods.c">
+		</File>
+		<File
+			RelativePath="..\..\Objects\bytearrayobject.c">
+		</File>
+		<File
+			RelativePath="..\..\Objects\bytesobject.c">
+		</File>
+		<File
+			RelativePath="..\..\Objects\capsule.c">
+		</File>
+		<File
+			RelativePath="..\..\Objects\cellobject.c">
+		</File>
+		<File
+			RelativePath="..\..\Python\ceval.c">
+		</File>
+		<File
+			RelativePath="..\..\Objects\classobject.c">
+		</File>
+		<File
+			RelativePath="..\..\Modules\cmathmodule.c">
+		</File>
+		<File
+			RelativePath="..\..\Python\codecs.c">
+		</File>
+		<File
+			RelativePath="..\..\Objects\codeobject.c">
+		</File>
+		<File
+			RelativePath="..\..\Python\compile.c">
+		</File>
+		<File
+			RelativePath="..\..\Objects\complexobject.c">
+		</File>
+		<File
+			RelativePath="..\..\PC\config.c">
+		</File>
+		<File
+			RelativePath="..\..\Python\dynamic_annotations.c">
+		</File>
+		<File
+			RelativePath="..\..\Objects\descrobject.c">
+		</File>
+		<File
+			RelativePath="..\..\Objects\dictobject.c">
+		</File>
+		<File
+			RelativePath="..\..\PC\dl_nt.c">
+		</File>
+		<File
+			RelativePath="..\..\Python\dtoa.c">
+		</File>
+		<File
+			RelativePath="..\..\Python\dynload_win.c">
+		</File>
+		<File
+			RelativePath="..\..\Objects\enumobject.c">
+		</File>
+		<File
+			RelativePath="..\..\Modules\errnomodule.c">
+		</File>
+		<File
+			RelativePath="..\..\Python\errors.c">
+		</File>
+		<File
+			RelativePath="..\..\Objects\exceptions.c">
+		</File>
+		<File
+			RelativePath="..\..\Objects\fileobject.c">
+		</File>
+		<File
+			RelativePath="..\..\Python\fileutils.c">
+		</File>
+		<File
+			RelativePath="..\..\Parser\firstsets.c">
+		</File>
+		<File
+			RelativePath="..\..\Objects\floatobject.c">
+		</File>
+		<File
+			RelativePath="..\..\Python\formatter_unicode.c">
+		</File>
+		<File
+			RelativePath="..\..\Objects\frameobject.c">
+		</File>
+		<File
+			RelativePath="..\..\Python\formatter_unicode.c">
+		</File>
+		<File
+			RelativePath="..\..\Python\frozen.c">
+		</File>
+		<File
+			RelativePath="..\..\Objects\funcobject.c">
+		</File>
+		<File
+			RelativePath="..\..\Python\future.c">
+		</File>
+		<File
+			RelativePath="..\..\Modules\gcmodule.c">
+		</File>
+		<File
+			RelativePath="..\..\Objects\genobject.c">
+		</File>
+		<File
+			RelativePath="..\..\Python\getargs.c">
+		</File>
+		<File
+			RelativePath="..\..\Python\getcompiler.c">
+		</File>
+		<File
+			RelativePath="..\..\Python\getcopyright.c">
+		</File>
+		<File
+			RelativePath="..\..\Python\getopt.c">
+		</File>
+		<File
+			RelativePath="..\..\PC\getpathp.c">
+		</File>
+		<File
+			RelativePath="..\..\Python\getplatform.c">
+		</File>
+		<File
+			RelativePath="..\..\Python\getversion.c">
+		</File>
+		<File
+			RelativePath="..\..\Python\graminit.c">
+		</File>
+		<File
+			RelativePath="..\..\Parser\grammar.c">
+		</File>
+		<File
+			RelativePath="..\..\Parser\grammar1.c">
+		</File>
+		<File
+			RelativePath="..\..\Python\import.c">
+		</File>
+		<File
+			RelativePath="..\..\PC\import_nt.c">
+			<FileConfiguration
+				Name="Release|Win32">
+				<Tool
+					Name="VCCLCompilerTool"
+					AdditionalIncludeDirectories="..\..\Python"/>
+			</FileConfiguration>
+			<FileConfiguration
+				Name="Debug|Win32">
+				<Tool
+					Name="VCCLCompilerTool"
+					AdditionalIncludeDirectories="..\..\Python"/>
+			</FileConfiguration>
+			<FileConfiguration
+				Name="ReleaseItanium|Win32">
+				<Tool
+					Name="VCCLCompilerTool"
+					AdditionalIncludeDirectories="..\..\Python"/>
+			</FileConfiguration>
+			<FileConfiguration
+				Name="ReleaseAMD64|Win32">
+				<Tool
+					Name="VCCLCompilerTool"
+					AdditionalIncludeDirectories="..\..\Python"/>
+			</FileConfiguration>
+		</File>
+		<File
+			RelativePath="..\..\Python\importdl.c">
+		</File>
+		<File
+			RelativePath="..\..\Objects\iterobject.c">
+		</File>
+		<File
+			RelativePath="..\..\Modules\itertoolsmodule.c">
+		</File>
+		<File
+			RelativePath="..\..\Parser\listnode.c">
+		</File>
+		<File
+			RelativePath="..\..\Objects\listobject.c">
+		</File>
+		<File
+			RelativePath="..\..\Objects\longobject.c">
+		</File>
+		<File
+			RelativePath="..\..\Modules\main.c">
+		</File>
+		<File
+			RelativePath="..\..\Python\marshal.c">
+		</File>
+		<File
+			RelativePath="..\..\Modules\mathmodule.c">
+		</File>
+ 		<File
+			RelativePath="..\..\Modules\md5module.c">
+		</File>
+		<File
+			RelativePath="..\..\Parser\metagrammar.c">
+		</File>
+		<File
+			RelativePath="..\..\Objects\memoryobject.c">
+		</File>
+		<File
+			RelativePath="..\..\Objects\methodobject.c">
+		</File>
+		<File
+			RelativePath="..\..\Modules\mmapmodule.c">
+		</File>
+		<File
+			RelativePath="..\..\Python\modsupport.c">
+		</File>
+		<File
+			RelativePath="..\..\Objects\moduleobject.c">
+		</File>
+		<File
+			RelativePath="..\..\PC\msvcrtmodule.c">
+		</File>
+		<File
+			RelativePath="..\..\Modules\cjkcodecs\multibytecodec.c">
+		</File>
+		<File
+			RelativePath="..\..\Parser\myreadline.c">
+		</File>
+		<File
+			RelativePath="..\..\Python\mysnprintf.c">
+		</File>
+		<File
+			RelativePath="..\..\Python\mystrtoul.c">
+		</File>
+		<File
+			RelativePath="..\..\Parser\node.c">
+		</File>
+		<File
+			RelativePath="..\..\Objects\object.c">
+		</File>
+		<File
+			RelativePath="..\..\Objects\obmalloc.c">
+		</File>
+		<File
+			RelativePath="..\..\Modules\operator.c">
+		</File>
+		<File
+			RelativePath="..\..\Parser\parser.c">
+		</File>
+		<File
+			RelativePath="..\..\Modules\parsermodule.c">
+		</File>
+		<File
+			RelativePath="..\..\Parser\parsetok.c">
+		</File>
+		<File
+			RelativePath="..\..\Python\peephole.c">
+		</File>
+		<File
+			RelativePath="..\..\Modules\posixmodule.c">
+		</File>
+		<File
+			RelativePath="..\..\Python\pyarena.c">
+		</File>
+		<File
+			RelativePath="..\..\Python\pyctype.c">
+		</File>
+		<File
+			RelativePath="..\..\Python\pyfpe.c">
+		</File>
+		<File
+			RelativePath="..\..\Python\pymath.c">
+		</File>
+		<File
+			RelativePath="..\..\Python\pystate.c">
+		</File>
+		<File
+			RelativePath="..\..\Python\pystrcmp.c"
+			>
+		</File>
+		<File
+			RelativePath="..\..\Python\pystrtod.c">
+		</File>
+		<File
+			RelativePath="..\..\Python\pytime.c">
+		</File>
+		<File
+			RelativePath="..\..\Python\Python-ast.c">
+		</File>
+		<File
+			RelativePath="..\..\PC\python_nt.rc">
+		</File>
+		<File
+			RelativePath="..\..\Python\pythonrun.c">
+		</File>
+		<File
+			RelativePath="..\..\Objects\rangeobject.c">
+		</File>
+		<File
+			RelativePath="..\..\Modules\rotatingtree.c">
+		</File>
+		<File
+			RelativePath="..\..\Objects\setobject.c">
+		</File>
+		<File
+			RelativePath="..\..\Modules\sha256module.c">
+		</File>
+		<File
+			RelativePath="..\..\Modules\sha512module.c">
+		</File>
+		<File
+			RelativePath="..\..\Modules\sha1module.c">
+		</File>
+		<File
+			RelativePath="..\..\Modules\signalmodule.c">
+		</File>
+		<File
+			RelativePath="..\..\Objects\sliceobject.c">
+		</File>
+		<File
+			RelativePath="..\..\Python\structmember.c">
+		</File>
+		<File
+			RelativePath="..\..\Objects\structseq.c">
+		</File>
+		<File
+			RelativePath="..\..\Python\symtable.c">
+		</File>
+		<File
+			RelativePath="..\..\Modules\symtablemodule.c">
+		</File>
+		<File
+			RelativePath="..\..\Python\sysmodule.c">
+		</File>
+		<File
+			RelativePath="..\..\Python\thread.c">
+		</File>
+		<File
+			RelativePath="..\..\Modules\_threadmodule.c">
+		</File>
+		<File
+			RelativePath="..\..\Modules\timemodule.c">
+		</File>
+		<File
+			RelativePath="..\..\Parser\tokenizer.c">
+		</File>
+		<File
+			RelativePath="..\..\Python\traceback.c">
+		</File>
+		<File
+			RelativePath="..\..\Objects\tupleobject.c">
+		</File>
+		<File
+			RelativePath="..\..\Objects\typeobject.c">
+		</File>
+		<File
+			RelativePath="..\..\Objects\unicodectype.c">
+		</File>
+		<File
+			RelativePath="..\..\Objects\unicodeobject.c">
+		</File>
+		<File
+			RelativePath="..\..\Pc\winreg.c">
+		</File>
+		<File
+			RelativePath="..\..\Objects\weakrefobject.c">
+		</File>
+		<File
+			RelativePath="..\..\Modules\xxsubtype.c">
+		</File>
+		<File
+			RelativePath="..\..\Modules\zipimport.c">
+		</File>
+	</Files>
+	<Globals>
+	</Globals>
+</VisualStudioProject>