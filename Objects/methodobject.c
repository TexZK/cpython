
/* Method object implementation */

#include "Python.h"
#include "structmember.h"

/* Free list for method objects to safe malloc/free overhead
 * The m_self element is used to chain the objects.
 */
static PyCFunctionObject *free_list = NULL;
static int numfree = 0;
#ifndef PyCFunction_MAXFREELIST
#define PyCFunction_MAXFREELIST 256
#endif

/* undefine macro trampoline to PyCFunction_NewEx */
#undef PyCFunction_New

PyObject *
PyCFunction_New(PyMethodDef *ml, PyObject *self)
{
    return PyCFunction_NewEx(ml, self, NULL);
}

PyObject *
PyCFunction_NewEx(PyMethodDef *ml, PyObject *self, PyObject *module)
{
    PyCFunctionObject *op;
    op = free_list;
    if (op != NULL) {
        free_list = (PyCFunctionObject *)(op->m_self);
        PyObject_INIT(op, &PyCFunction_Type);
        numfree--;
    }
    else {
        op = PyObject_GC_New(PyCFunctionObject, &PyCFunction_Type);
        if (op == NULL)
            return NULL;
    }
    op->m_ml = ml;
    Py_XINCREF(self);
    op->m_self = self;
    Py_XINCREF(module);
    op->m_module = module;
    _PyObject_GC_TRACK(op);
    return (PyObject *)op;
}

PyCFunction
PyCFunction_GetFunction(PyObject *op)
{
    if (!PyCFunction_Check(op)) {
        PyErr_BadInternalCall();
        return NULL;
    }
    return PyCFunction_GET_FUNCTION(op);
}

PyObject *
PyCFunction_GetSelf(PyObject *op)
{
    if (!PyCFunction_Check(op)) {
        PyErr_BadInternalCall();
        return NULL;
    }
    return PyCFunction_GET_SELF(op);
}

int
PyCFunction_GetFlags(PyObject *op)
{
    if (!PyCFunction_Check(op)) {
        PyErr_BadInternalCall();
        return -1;
    }
    return PyCFunction_GET_FLAGS(op);
}

PyObject *
PyCFunction_Call(PyObject *func, PyObject *arg, PyObject *kw)
{
    PyCFunctionObject* f = (PyCFunctionObject*)func;
    PyCFunction meth = PyCFunction_GET_FUNCTION(func);
    PyObject *self = PyCFunction_GET_SELF(func);
    Py_ssize_t size;

    switch (PyCFunction_GET_FLAGS(func) & ~(METH_CLASS | METH_STATIC | METH_COEXIST)) {
    case METH_VARARGS:
        if (kw == NULL || PyDict_Size(kw) == 0)
            return (*meth)(self, arg);
        break;
    case METH_VARARGS | METH_KEYWORDS:
        return (*(PyCFunctionWithKeywords)meth)(self, arg, kw);
    case METH_NOARGS:
        if (kw == NULL || PyDict_Size(kw) == 0) {
            size = PyTuple_GET_SIZE(arg);
            if (size == 0)
                return (*meth)(self, NULL);
            PyErr_Format(PyExc_TypeError,
                "%.200s() takes no arguments (%zd given)",
                f->m_ml->ml_name, size);
            return NULL;
        }
        break;
    case METH_O:
        if (kw == NULL || PyDict_Size(kw) == 0) {
            size = PyTuple_GET_SIZE(arg);
            if (size == 1)
                return (*meth)(self, PyTuple_GET_ITEM(arg, 0));
            PyErr_Format(PyExc_TypeError,
                "%.200s() takes exactly one argument (%zd given)",
                f->m_ml->ml_name, size);
            return NULL;
        }
        break;
    default:
        PyErr_SetString(PyExc_SystemError, "Bad call flags in "
                        "PyCFunction_Call. METH_OLDARGS is no "
                        "longer supported!");

        return NULL;
    }
    PyErr_Format(PyExc_TypeError, "%.200s() takes no keyword arguments",
                 f->m_ml->ml_name);
    return NULL;
}

/* Methods (the standard built-in methods, that is) */

static void
meth_dealloc(PyCFunctionObject *m)
{
    _PyObject_GC_UNTRACK(m);
    Py_XDECREF(m->m_self);
    Py_XDECREF(m->m_module);
    if (numfree < PyCFunction_MAXFREELIST) {
        m->m_self = (PyObject *)free_list;
        free_list = m;
        numfree++;
    }
    else {
        PyObject_GC_Del(m);
    }
}

static PyObject *
meth_get__doc__(PyCFunctionObject *m, void *closure)
{
    const char *doc = m->m_ml->ml_doc;

    if (doc != NULL)
        return PyUnicode_FromString(doc);
    Py_INCREF(Py_None);
    return Py_None;
}

static PyObject *
meth_get__name__(PyCFunctionObject *m, void *closure)
{
    return PyUnicode_FromString(m->m_ml->ml_name);
}

static PyObject *
meth_get__qualname__(PyCFunctionObject *m, void *closure)
{
    /* If __self__ is a module or NULL, return m.__name__
       (e.g. len.__qualname__ == 'len')

       If __self__ is a type, return m.__self__.__qualname__ + '.' + m.__name__
       (e.g. dict.fromkeys.__qualname__ == 'dict.fromkeys')

       Otherwise return type(m.__self__).__qualname__ + '.' + m.__name__
       (e.g. [].append.__qualname__ == 'list.append') */
    PyObject *type, *type_qualname, *res;
    _Py_IDENTIFIER(__qualname__);

    if (m->m_self == NULL || PyModule_Check(m->m_self))
        return PyUnicode_FromString(m->m_ml->ml_name);

    type = PyType_Check(m->m_self) ? m->m_self : (PyObject*)Py_TYPE(m->m_self);

    type_qualname = _PyObject_GetAttrId(type, &PyId___qualname__);
    if (type_qualname == NULL)
        return NULL;

    if (!PyUnicode_Check(type_qualname)) {
        PyErr_SetString(PyExc_TypeError, "<method>.__class__."
                        "__qualname__ is not a unicode object");
        Py_XDECREF(type_qualname);
        return NULL;
    }

    res = PyUnicode_FromFormat("%S.%s", type_qualname, m->m_ml->ml_name);
    Py_DECREF(type_qualname);
    return res;
}

static int
meth_traverse(PyCFunctionObject *m, visitproc visit, void *arg)
{
    Py_VISIT(m->m_self);
    Py_VISIT(m->m_module);
    return 0;
}

static PyObject *
meth_get__self__(PyCFunctionObject *m, void *closure)
{
    PyObject *self;

    self = PyCFunction_GET_SELF(m);
    if (self == NULL)
        self = Py_None;
    Py_INCREF(self);
    return self;
}

static PyGetSetDef meth_getsets [] = {
    {"__doc__",  (getter)meth_get__doc__,  NULL, NULL},
    {"__name__", (getter)meth_get__name__, NULL, NULL},
    {"__qualname__", (getter)meth_get__qualname__, NULL, NULL},
    {"__self__", (getter)meth_get__self__, NULL, NULL},
    {0}
};

#define OFF(x) offsetof(PyCFunctionObject, x)

static PyMemberDef meth_members[] = {
    {"__module__",    T_OBJECT,     OFF(m_module), PY_WRITE_RESTRICTED},
    {NULL}
};

static PyObject *
meth_repr(PyCFunctionObject *m)
{
    if (m->m_self == NULL || PyModule_Check(m->m_self))
        return PyUnicode_FromFormat("<built-in function %s>",
                                   m->m_ml->ml_name);
    return PyUnicode_FromFormat("<built-in method %s of %s object at %p>",
                               m->m_ml->ml_name,
                               m->m_self->ob_type->tp_name,
                               m->m_self);
}

static PyObject *
meth_richcompare(PyObject *self, PyObject *other, int op)
{
    PyCFunctionObject *a, *b;
    PyObject *res;
    int eq;

    if ((op != Py_EQ && op != Py_NE) ||
        !PyCFunction_Check(self) ||
        !PyCFunction_Check(other))
    {
        Py_RETURN_NOTIMPLEMENTED;
    }
    a = (PyCFunctionObject *)self;
    b = (PyCFunctionObject *)other;
    eq = a->m_self == b->m_self;
    if (eq)
        eq = a->m_ml->ml_meth == b->m_ml->ml_meth;
    if (op == Py_EQ)
        res = eq ? Py_True : Py_False;
    else
        res = eq ? Py_False : Py_True;
    Py_INCREF(res);
    return res;
}

static Py_hash_t
meth_hash(PyCFunctionObject *a)
{
    Py_hash_t x, y;
    if (a->m_self == NULL)
        x = 0;
    else {
        x = PyObject_Hash(a->m_self);
        if (x == -1)
            return -1;
    }
    y = _Py_HashPointer((void*)(a->m_ml->ml_meth));
    if (y == -1)
        return -1;
    x ^= y;
    if (x == -1)
        x = -2;
    return x;
}


PyTypeObject PyCFunction_Type = {
    PyVarObject_HEAD_INIT(&PyType_Type, 0)
    "builtin_function_or_method",
    sizeof(PyCFunctionObject),
    0,
    (destructor)meth_dealloc,                   /* tp_dealloc */
    0,                                          /* tp_print */
    0,                                          /* tp_getattr */
    0,                                          /* tp_setattr */
    0,                                          /* tp_reserved */
    (reprfunc)meth_repr,                        /* tp_repr */
    0,                                          /* tp_as_number */
    0,                                          /* tp_as_sequence */
    0,                                          /* tp_as_mapping */
    (hashfunc)meth_hash,                        /* tp_hash */
    PyCFunction_Call,                           /* tp_call */
    0,                                          /* tp_str */
    PyObject_GenericGetAttr,                    /* tp_getattro */
    0,                                          /* tp_setattro */
    0,                                          /* tp_as_buffer */
    Py_TPFLAGS_DEFAULT | Py_TPFLAGS_HAVE_GC,/* tp_flags */
    0,                                          /* tp_doc */
    (traverseproc)meth_traverse,                /* tp_traverse */
    0,                                          /* tp_clear */
    meth_richcompare,                           /* tp_richcompare */
    0,                                          /* tp_weaklistoffset */
    0,                                          /* tp_iter */
    0,                                          /* tp_iternext */
    0,                                          /* tp_methods */
    meth_members,                               /* tp_members */
    meth_getsets,                               /* tp_getset */
    0,                                          /* tp_base */
    0,                                          /* tp_dict */
};

/* Clear out the free list */

int
PyCFunction_ClearFreeList(void)
{
    int freelist_size = numfree;

    while (free_list) {
        PyCFunctionObject *v = free_list;
        free_list = (PyCFunctionObject *)(v->m_self);
        PyObject_GC_Del(v);
        numfree--;
    }
    assert(numfree == 0);
    return freelist_size;
}

void
PyCFunction_Fini(void)
{
    (void)PyCFunction_ClearFreeList();
}

/* Print summary info about the state of the optimized allocator */
void
_PyCFunction_DebugMallocStats(FILE *out)
{
    _PyDebugAllocatorStats(out,
<<<<<<< HEAD
                           "free PyCFunction",
                           numfree, sizeof(PyCFunction));
=======
                           "free PyCFunctionObjects",
                           numfree, sizeof(PyCFunctionObject));
}

/* PyCFunction_New() is now just a macro that calls PyCFunction_NewEx(),
   but it's part of the API so we need to keep a function around that
   existing C extensions can call.
*/

#undef PyCFunction_New
PyAPI_FUNC(PyObject *) PyCFunction_New(PyMethodDef *, PyObject *);

PyObject *
PyCFunction_New(PyMethodDef *ml, PyObject *self)
{
    return PyCFunction_NewEx(ml, self, NULL);
>>>>>>> 0811f98e
}<|MERGE_RESOLUTION|>--- conflicted
+++ resolved
@@ -352,25 +352,6 @@
 _PyCFunction_DebugMallocStats(FILE *out)
 {
     _PyDebugAllocatorStats(out,
-<<<<<<< HEAD
-                           "free PyCFunction",
-                           numfree, sizeof(PyCFunction));
-=======
                            "free PyCFunctionObjects",
                            numfree, sizeof(PyCFunctionObject));
-}
-
-/* PyCFunction_New() is now just a macro that calls PyCFunction_NewEx(),
-   but it's part of the API so we need to keep a function around that
-   existing C extensions can call.
-*/
-
-#undef PyCFunction_New
-PyAPI_FUNC(PyObject *) PyCFunction_New(PyMethodDef *, PyObject *);
-
-PyObject *
-PyCFunction_New(PyMethodDef *ml, PyObject *self)
-{
-    return PyCFunction_NewEx(ml, self, NULL);
->>>>>>> 0811f98e
 }