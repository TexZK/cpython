--- conflicted
+++ resolved
@@ -5,11 +5,7 @@
 
 AC_PREREQ(2.68)
 
-<<<<<<< HEAD
-AC_INIT([libffi], [3.0.12], [http://github.com/atgreen/libffi/issues])
-=======
 AC_INIT([libffi], [3.0.13], [http://github.com/atgreen/libffi/issues])
->>>>>>> f6971804
 AC_CONFIG_HEADERS([fficonfig.h])
 
 AC_CANONICAL_SYSTEM
@@ -154,13 +150,8 @@
 	;;
 
   i*86-*-nto-qnx*) 
-<<<<<<< HEAD
-	TARGET=X86; TARGETDIR=x86
-	;;
-=======
         TARGET=X86; TARGETDIR=x86
         ;;
->>>>>>> f6971804
 
   x86_64-*-darwin*)
 	TARGET=X86_DARWIN; TARGETDIR=x86
@@ -215,13 +206,10 @@
 	TARGET=MOXIE; TARGETDIR=moxie
 	;;
 
-<<<<<<< HEAD
-=======
   metag-*-*)
 	TARGET=METAG; TARGETDIR=metag
 	;;
 
->>>>>>> f6971804
   mips-sgi-irix5.* | mips-sgi-irix6.* | mips*-*-rtems*)
 	TARGET=MIPS_IRIX; TARGETDIR=mips
 	;;
@@ -301,10 +289,7 @@
 AM_CONDITIONAL(M32R, test x$TARGET = xM32R)
 AM_CONDITIONAL(M68K, test x$TARGET = xM68K)
 AM_CONDITIONAL(MICROBLAZE, test x$TARGET = xMICROBLAZE)
-<<<<<<< HEAD
-=======
 AM_CONDITIONAL(METAG, test x$TARGET = xMETAG)
->>>>>>> f6971804
 AM_CONDITIONAL(MOXIE, test x$TARGET = xMOXIE)
 AM_CONDITIONAL(POWERPC, test x$TARGET = xPOWERPC)
 AM_CONDITIONAL(POWERPC_AIX, test x$TARGET = xPOWERPC_AIX)
