Acknowledgements
----------------

This list is not complete and not in any useful order, but I would
like to thank everybody who contributed in any way, with code, hints,
bug reports, ideas, moral support, endorsement, or even complaints....
Without you, I would've stopped working on Python long ago!

	--Guido

PS: In the standard Python distribution, this file is encoded in UTF-8
and the list is in rough alphabetical order by last names.

Aahz
Michael Abbott
Rajiv Abraham
David Abrahams
Marc Abramowitz
Eldar Abusalimov
Ron Adam
Anton Afanasyev
Ali Afshar
Nitika Agarwal
Jim Ahlstrom
Farhan Ahmad
Matthew Ahrens
Nir Aides
Akira
Yaniv Aknin
Jyrki Alakuijala
Steve Alexander
Fred Allen
Jeff Allen
Ray Allen
Billy G. Allie
Kevin Altis
Skyler Leigh Amador
Joe Amenta
Rose Ames
A. Amoroso
Mark Anacker
Shashwat Anand
Anders Andersen
John Anderson
Pehr Anderson
Erik Andersén
Oliver Andrich
Ross Andrus
Fabrice Aneche
Juancarlo Añez
Chris Angelico
Jérémy Anger
Ankur Ankan
Jon Anglin
Heidi Annexstad
Ramchandra Apte
Éric Araujo
Alicia Arlen
Jeffrey Armstrong
Jason Asbahr
David Ascher
Chris AtLee
Aymeric Augustin
John Aycock
Donovan Baarda
Arne Babenhauserheide
Attila Babo
Matt Bachmann
Marcin Bachry
Alfonso Baciero
Dwayne Bailey
Stig Bakken
Greg Ball
Luigi Ballabio
Thomas Ballinger
Jeff Balogh
Manuel Balsera
Matt Bandy
Dmi Baranov
Michael J. Barber
Daniel Barclay
Nicolas Bareil
Chris Barker
Steven Barker
Anton Barkovsky
Nick Barnes
Quentin Barnes
David Barnett
Matthew Barnett
Richard Barran
Cesar Eduardo Barros
Des Barry
Ulf Bartelt
Campbell Barton
Don Bashford
Pior Bastida
Nick Bastin
Ned Batchelder
Jeff Bauer
Michael R Bax
Anthony Baxter
Mike Bayer
Samuel L. Bayer
Donald Beaudry
David Beazley
John Beck
Ingolf Becker
Neal Becker
Robin Becker
Torsten Becker
Bill Bedford
Ian Beer
Stefan Behnel
Reimer Behrends
Ben Bell
Thomas Bellman
Alexander “Саша” Belopolsky
Eli Bendersky
David Benjamin
Oscar Benjamin
Andrew Bennetts
Andy Bensky
Bennett Benson
Ezra Berch
Michel Van den Bergh
Julian Berman
Brice Berna
Olivier Bernard
Eric Beser
Steven Bethard
Stephen Bevan
Ron Bickers
Natalia B. Bidart
Adrian von Bidder
David Binger
Dominic Binks
Philippe Biondi
Michael Birtwell
Stuart Bishop
Roy Bixler
Daniel Black
Jonathan Black
Renaud Blanch
Mike Bland
Martin Bless
Pablo Bleyer
Erik van Blokland
Eric Blossom
Sergey Bobrov
Finn Bock
Paul Boddie
Matthew Boedicker
Robin Boerdijk
David Bolen
Wouter Bolsterlee
Gawain Bolton
Forest Bond
Gregory Bond
Médéric Boquien
Matias Bordese
Jonas Borgström
Jurjen Bos
Peter Bosch
Dan Boswell
Eric Bouck
Thierry Bousch
Sebastian Boving
Michal Bozon
Jeff Bradberry
Aaron Brancotti
Monty Brandenberg
Georg Brandl
Christopher Brannon
Terrence Brannon
Germán M. Bravo
Sven Brauch
Erik Bray
Brian Brazil
Demian Brecht
Dave Brennan
Tom Bridgman
Anthony Briggs
Keith Briggs
Tobias Brink
Richard Brodie
Michael Broghton
Ammar Brohi
Daniel Brotsky
Jean Brouwers
Gary S. Brown
Titus Brown
Oleg Broytmann
Dave Brueck
Francisco Martín Brugué
Ian Bruntlett
Floris Bruynooghe
Matt Bryant
Stan Bubrouski
Erik de Bueger
Jan-Hein Bührman
Lars Buitinck
Dick Bulterman
Bill Bumgarner
Jimmy Burgett
Edmond Burnett
Tommy Burnette
Roger Burnham
Alastair Burt
Tarn Weisner Burton
Lee Busby
Katherine Busch
Ralph Butler
Zach Byrne
Nicolas Cadou
Jp Calderone
Arnaud Calmettes
Daniel Calvelo
Tony Campbell
Brett Cannon
Mike Carlton
Pierre Carrier
Terry Carroll
Edward Catmur
Lorenzo M. Catucci
Bruno Cauet
Donn Cave
Charles Cazabon
Jesús Cea Avión
Per Cederqvist
Matej Cepl
Carl Cerecke
Octavian Cerna
Michael Cetrulo
Dave Chambers
Pascal Chambon
John Chandler
Hye-Shik Chang
Jeffrey Chang
Gavin Chappell
Godefroid Chapelle
Brad Chapman
Greg Chapman
Mitch Chapman
Matt Chaput
Yogesh Chaudhari
David Chaum
Nicolas Chauvat
Jerry Chen
Michael Chermside
Ingrid Cheung
Terry Chia
Albert Chin-A-Young
Adal Chiriliuc
Matt Chisholm
Lita Cho
Anders Chrigström
Tom Christiansen
Renee Chu
Vadim Chugunov
Mauro Cicognini
David Cinege
Craig Citro
Gilles Civario
Chris Clark
Diana Clarke
Laurie Clark-Michalek
Mike Clarkson
Andrew Clegg
Brad Clements
Robbie Clemons
Steve Clift
Hervé Coatanhay
Nick Coghlan
Josh Cogliati
Dave Cole
Terrence Cole
Benjamin Collar
Jeffery Collins
Robert Collins
Paul Colomiets
Christophe Combelles
Geremy Condra
Denver Coneybeare
Phil Connell
Juan José Conti
Matt Conway
Devin Cook
David M. Cooke
Jason R. Coombs
Garrett Cooper
Greg Copeland
Aldo Cortesi
Ian Cordasco
David Costanzo
Scott Cotton
Greg Couch
David Cournapeau
Julien Courteau
Steve Cousins
Alex Coventry
Matthew Dixon Cowles
Ryan Coyner
Christopher A. Craig
Jeremy Craven
Laura Creighton
Simon Cross
Felipe Cruz
Drew Csillag
Joaquin Cuenca Abela
John Cugini
Tom Culliton
Raúl Cumplido
Antonio Cuni
Brian Curtin
Lisandro Dalcin
Darren Dale
Andrew Dalke
Lars Damerow
Evan Dandrea
Eric Daniel
Scott David Daniels
Ben Darnell
Kushal Das
Jonathan Dasteel
Pierre-Yves David
A. Jesse Jiryu Davis
Merlijn van Deen
John DeGood
Ned Deily
Vincent Delft
Arnaud Delobelle
Konrad Delong
Erik Demaine
Martin Dengler
John Dennis
L. Peter Deutsch
Roger Dev
Philippe Devalkeneer
Raghuram Devarakonda
Caleb Deveraux
Catherine Devlin
Scott Dial
Alon Diamant
Toby Dickenson
Mark Dickinson
Jack Diederich
Daniel Diniz
Humberto Diogenes
Yves Dionne
Daniel Dittmar
Josip Djolonga
Jaromir Dolecek
Ismail Donmez
Robert Donohue
Marcos Donolo
Dima Dorfman
Yves Dorfsman
Michael Dorman
Cesar Douady
Dean Draayer
Fred L. Drake, Jr.
Derk Drukker
John DuBois
Paul Dubois
Jacques Ducasse
Andrei Dorian Duma
Graham Dumpleton
Quinn Dunkan
Robin Dunn
Luke Dunstan
Virgil Dupras
Bruno Dupuis
Andy Dustman
Gary Duzan
Karmen Dykstra
Eugene Dvurechenski
Josip Dzolonga
Maxim Dzumanenko
Walter Dörwald
Hans Eckardt
Rodolpho Eckhardt
Ulrich Eckhardt
David Edelsohn
John Edmonds
Grant Edwards
John Ehresman
Tal Einat
Eric Eisner
Andrew Eland
Julien Élie
Lance Ellinghaus
Daniel Ellis
Phil Elson
David Ely
Jeff Epler
Tom Epperly
Gökcen Eraslan
Stoffel Erasmus
Jürgen A. Erhard
Michael Ernst
Ben Escoto
Andy Eskilsson
André Espaze
Stefan Esser
Nicolas Estibals
Carey Evans
Stephen D Evans
Tim Everett
Paul Everitt
David Everly
Daniel Evers
Winston Ewert
Greg Ewing
Martijn Faassen
Clovis Fabricio
Andreas Faerber
Bill Fancher
Michael Farrell
Troy J. Farrell
Mark Favas
Boris Feld
Thomas Fenzl
Niels Ferguson
Francisco Fernández Castaño
Sebastian Fernandez
Florian Festi
John Feuerstein
Carl Feynman
Vincent Fiack
Anastasia Filatova
Tomer Filiba
Jeffrey Finkelstein
Russell Finn
Dan Finnie
Nils Fischbeck
Frederik Fix
Tom Flanagan
Matt Fleming
Hernán Martínez Foffani
Artem Fokin
Arnaud Fontaine
Michael Foord
Amaury Forgeot d'Arc
Doug Fort
Chris Foster
John Fouhy
Andrew Francis
Matt Frank
Stefan Franke
Martin Franklin
Kent Frazier
Bruce Frederiksen
Robin Friedrich
Bradley Froehle
Ivan Frohne
Matthias Fuchs
Jim Fulton
Tadayoshi Funaba
Gyro Funch
Peter Funk
Ethan Furman
Geoff Furnish
Ulisses Furquim
Hagen Fürstenau
Hallvard B Furuseth
Achim Gaedke
Martin von Gagern
Lele Gaifax
Santiago Gala
Yitzchak Gale
Matthew Gallagher
Quentin Gallet-Gilles
Riccardo Attilio Galli
Raymund Galvin
Nitin Ganatra
Fred Gansevles
Lars Marius Garshol
Dan Gass
Andrew Gaul
Matthieu Gautier
Stephen M. Gava
Xavier de Gaye
Harry Henry Gebel
Marius Gedminas
Jan-Philip Gehrcke
Thomas Gellekum
Gabriel Genellina
Christos Georgiou
Elazar Gershuni
Ben Gertzfield
Nadim Ghaznavi
Dinu Gherman
Jonathan Giddy
Johannes Gijsbers
Michael Gilfix
Julian Gindi
Yannick Gingras
Neil Girdhar
Matt Giuca
Wim Glenn
Michael Goderbauer
Karan Goel
Jeroen Van Goey
Christoph Gohlke
Tim Golden
Guilherme Gonçalves
Tiago Gonçalves
Chris Gonnerman
Shelley Gooch
David Goodger
Hans de Graaff
Tim Graham
Kim Gräsman
Nathaniel Gray
Eddy De Greef
Grant Griffin
Andrea Griffini
Duncan Grisby
Olivier Grisel
Fabian Groffen
Eric Groo
Daniel Andrade Groppe
Dag Gruneau
Filip Gruszczyński
Thomas Guettler
Yuyang Guo
Anuj Gupta
Michael Guravage
Lars Gustäbel
Thomas Güttler
Jonas H.
Barry Haddow
Philipp Hagemeister
Paul ten Hagen
Rasmus Hahn
Peter Haight
Václav Haisman
Zbigniew Halas
Walker Hale IV
Bob Halley
Jesse Hallio
Jun Hamano
Alexandre Hamelin
Anders Hammarquist
Mark Hammond
Harald Hanche-Olsen
Manus Hand
Milton L. Hankins
Stephen Hansen
Barry Hantman
Lynda Hardman
Derek Harland
Jason Harper
David Harrigan
Brian Harring
Jonathan Hartley
Travis B. Hartwell
Larry Hastings
Tim Hatch
Shane Hathaway
Janko Hauser
Rycharde Hawkes
Ben Hayden
Jochen Hayek
Tim Heaney
Henrik Heimbuerger
Christian Heimes
Thomas Heller
Malte Helmert
Lance Finn Helsten
Jonathan Hendry
Michael Henry
James Henstridge
Kasun Herath
Chris Herborth
Ivan Herman
Jürgen Hermann
Gary Herron
Ernie Hershey
Thomas Herve
Bernhard Herzog
Magnus L. Hetland
Raymond Hettinger
Kevan Heydon
Wouter van Heyst
Kelsey Hightower
Jason Hildebrand
Aaron Hill
Richie Hindle
Konrad Hinsen
David Hobley
Tim Hochberg
Benjamin Hodgson
Joerg-Cyril Hoehle
Gregor Hoffleit
Chris Hoffman
Stefan Hoffmeister
Albert Hofkamp
Chris Hogan
Tomas Hoger
Jonathan Hogg
Kamilla Holanda
Steve Holden
Akintayo Holder
Thomas Holenstein
Gerrit Holl
Shane Holloway
Rune Holm
Thomas Holmes
Craig Holmquist
Philip Homburg
Naofumi Honda
Jeffrey Honig
Rob Hooft
Michiel de Hoon
Brian Hooper
Randall Hopper
Nadav Horesh
Alon Horev
Jan Hosang
Jonathan Hosmer
Alan Hourihane
Ken Howard
Brad Howes
Mike Hoy
Ben Hoyt
Chiu-Hsiang Hsu
Chih-Hao Huang
Christian Hudon
Lawrence Hudson
Michael Hudson
Jim Hugunin
Greg Humphreys
Eric Huss
Nehal Hussain
Taihyun Hwang
Jeremy Hylton
Ludwig Hähne
Gerhard Häring
Fredrik Håård
Catalin Iacob
Mihai Ibanescu
Ali Ikinci
Aaron Iles
Lars Immisch
Bobby Impollonia
Naoki Inada
Meador Inge
Peter Ingebretson
Tony Ingraldi
John Interrante
Bob Ippolito
Roger Irwin
Atsuo Ishimoto
Kasia Jachim
Adam Jackson
Ben Jackson
Paul Jackson
Manuel Jacob
David Jacobs
Kevin Jacobs
Kjetil Jacobsen
Bertrand Janin
Geert Jansen
Jack Jansen
Bill Janssen
Thomas Jarosch
Juhana Jauhiainen
Rajagopalasarma Jayakrishnan
Devin Jeanpierre
Zbigniew Jędrzejewski-Szmek
Julien Jehannet
Muhammad Jehanzeb
Drew Jenkins
Flemming Kjær Jensen
Philip H. Jensen
Philip Jenvey
MunSic Jeong
Joe Jevnik
Chris Jerdonek
Jim Jewett
Pedro Diaz Jimenez
Orjan Johansen
Fredrik Johansson
Gregory K. Johnson
Kent Johnson
Michael Johnson
Simon Johnston
Matt Joiner
Thomas Jollans
Nicolas Joly
Brian K. Jones
Evan Jones
Glenn Jones
Jeremy Jones
Richard Jones
Irmen de Jong
Lucas de Jonge
Kristján Valur Jónsson
Jens B. Jorgensen
John Jorgensen
Sijin Joseph
Andreas Jung
Tattoo Mabonzo K.
Sarah K.
Sunny K
Bohuslav Kabrda
Alexey Kachayev
Bob Kahn
Kurt B. Kaiser
Tamito Kajiyama
Jan Kaliszewski
Peter van Kampen
Jan Kanis
Rafe Kaplan
Jacob Kaplan-Moss
Allison Kaptur
Janne Karila
Per Øyvind Karlsen
Anton Kasyanov
Lou Kates
Makoto Kato
Hiroaki Kawai
Dmitry Kazakov
Brian Kearns
Sebastien Keim
Ryan Kelly
Dan Kenigsberg
Randall Kern
Robert Kern
Jim Kerr
Magnus Kessler
Lawrence Kesteloot
Vivek Khera
Dhiru Kholia
Akshit Khurana
Mads Kiilerich
Jason Killen
Jan Kim
Taek Joo Kim
Sam Kimbrel
James King
W. Trevor King
Paul Kippes
Steve Kirsch
Sebastian Kirsche
Kamil Kisiel
Akira Kitada
Ron Klatchko
Reid Kleckner
Bastian Kleineidam
Bob Kline
Matthias Klose
Jeremy Kloth
Thomas Kluyver
Kim Knapp
Lenny Kneler
Pat Knight
Jeff Knupp
Kubilay Kocak
Greg Kochanski
Damon Kohler
Marko Kohtala
Vajrasky Kok
Guido Kollerie
Jacek Konieczny
Марк Коренберг
Arkady Koplyarov
Peter A. Koren
Vlad Korolev
Joseph Koshy
Daniel Kozan
Jerzy Kozera
Maksim Kozyarchuk
Stefan Krah
Bob Kras
Sebastian Kreft
Holger Krekel
Michael Kremer
Fabian Kreutz
Cédric Krier
Pedro Kroger
Hannu Krosing
Andrej Krpic
Ivan Krstić
Steven Kryskalla
Andrew Kuchling
Dave Kuhlman
Jon Kuhn
Toshio Kuratomi
Ilia Kurenkov
Vladimir Kushnir
Erno Kuusela
Ross Lagerwall
Cameron Laird
David Lam
Thomas Lamb
Valerie Lambert
Jean-Baptiste "Jiba" Lamy
Ronan Lamy
Peter Landry
Torsten Landschoff
Łukasz Langa
Tino Lange
Glenn Langford
Andrew Langmead
Detlef Lannert
Soren Larsen
Amos Latteier
Piers Lauder
Ben Laurie
Simon Law
Julia Lawall
Chris Lawrence
<<<<<<< HEAD
Mark Lawrence
=======
Chris Laws
>>>>>>> b9bf913a
Brian Leair
Mathieu Leduc-Hamel
Amandine Lee
Antony Lee
Christopher Lee
Inyeol Lee
James Lee
John J. Lee
Thomas Lee
Tennessee Leeuwenburg
Luc Lefebvre
Pierre Paul Lefebvre
Glyph Lefkowitz
Vincent Legoll
Kip Lehman
Joerg Lehmann
Robert Lehmann
Petri Lehtinen
Luke Kenneth Casson Leighton
John Leitch
Tshepang Lekhonkhobe
Marc-André Lemburg
Mateusz Lenik
John Lenton
Kostyantyn Leschenko
Benno Leslie
Christopher Tur Lesniewski-Laas
Alain Leufroy
Mark Levinson
Mark Levitt
Ivan Levkivskyi
William Lewis
Akira Li
Xuanji Li
Robert van Liere
Ross Light
Shawn Ligocki
Martin Ligr
Gediminas Liktaras
Vitor de Lima
Grant Limberg
Christopher Lindblad
Ulf A. Lindgren
Björn Lindqvist
Per Lindqvist
Eric Lindvall
Gregor Lingl
Everett Lipman
Mirko Liss
Nick Lockwood
Stephanie Lockwood
Hugo Lopes Tavares
Anne Lord
Tom Loredo
Justin Love
Ned Jackson Lovely
Peter Lovett
Chalmer Lowe
Jason Lowe
Tony Lownds
Ray Loyzaga
Kang-Hao (Kenny) Lu
Lukas Lueg
Loren Luke
Fredrik Lundh
Zhongyue Luo
Mark Lutz
Taras Lyapun
Jim Lynch
Mikael Lyngvig
Martin von Löwis
Guillermo López-Anglada
Jeff MacDonald
John Machin
Andrew I MacIntyre
Tim MacKenzie
Nick Maclaren
Don MacMillen
Tomasz Maćkowiak
Wolfgang Maier
Steve Majewski
Marek Majkowski
Grzegorz Makarewicz
David Malcolm
Greg Malcolm
William Mallard
Ken Manheimer
Vladimir Marangozov
Colin Marc
Vincent Marchetti
David Marek
Doug Marien
Sven Marnach
Alex Martelli
Anthony Martin
Owen Martin
Westley Martínez
Sébastien Martini
Sidney San Martín
Roger Masse
Nick Mathewson
Simon Mathieu
Laura Matson
Graham Matthews
mattip
Martin Matusiak
Dieter Maurer
Daniel May
Madison May
Lucas Maystre
Arnaud Mazin
Pam McA'Nulty
Matt McClure
Jack McCracken
Rebecca McCreary
Kirk McDonald
Chris McDonough
Michael McFadden
Greg McFarlane
Alan McIntyre
Jessica McKellar
Michael McLay
Brendan McLoughlin
Mark Mc Mahon
Gordon McMillan
Andrew McNamara
Caolan McNamara
Jeff McNeil
Craig McPheeters
Lambert Meertens
Bill van Melle
Lucas Prado Melo
Ezio Melotti
Doug Mennella
Brian Merrell
Luke Mewburn
Carl Meyer
Mike Meyer
Piotr Meyer
Alexis Métaireau
Steven Miale
Trent Mick
Jason Michalski
Franck Michea
Vincent Michel
Tom Middleton
Thomas Miedema
Stan Mihai
Stefan Mihaila
Aristotelis Mikropoulos
Paolo Milani
Chad Miller
Damien Miller
Jason V. Miller
Jay T. Miller
Katie Miller
Roman Milner
Julien Miotte
Andrii V. Mishkovskyi
Dom Mitchell
Dustin J. Mitchell
Zubin Mithra
Florian Mladitsch
Doug Moen
The Dragon De Monsyne
Bastien Montagne
Skip Montanaro
Peter Moody
Paul Moore
Ross Moore
Ben Morgan
Derek Morr
James A Morrison
Martin Morrison
Derek McTavish Mounce
Alessandro Moura
Pablo Mouzo
Mher Movsisyan
Ruslan Mstoi
Valentina Mukhamedzhanova
Michael Mulich
Sape Mullender
Sjoerd Mullender
Michael Muller
Neil Muller
Louis Munro
R. David Murray
Matti Mäki
Jörg Müller
Dale Nagata
John Nagle
Takahiro Nakayama
Travers Naran
Charles-François Natali
Vilmos Nebehaj
Fredrik Nehr
Tony Nelson
Trent Nelson
Chad Netzer
Max Neunhöffer
Anthon van der Neut
George Neville-Neil
Hieu Nguyen
Johannes Nicolai
Samuel Nicolary
Jonathan Niehof
Gustavo Niemeyer
Oscar Nierstrasz
Hrvoje Nikšić
Gregory Nofi
Jesse Noller
Bill Noon
Stefan Norberg
Tim Northover
Joe Norton
Neal Norwitz
Mikhail Novikov
Michal Nowikowski
Steffen Daode Nurpmeso
Nigel O'Brian
John O'Connor
Kevin O'Connor
Tim O'Malley
Dan O'Reilly
Zooko O'Whielacronx
Aaron Oakley
James Oakley
Elena Oat
Jon Oberheide
Milan Oberkirch
Pascal Oberndoerfer
Jeffrey Ollie
Adam Olsen
Grant Olson
Koray Oner
Piet van Oostrum
Tomas Oppelstrup
Jason Orendorff
Douglas Orr
William Orr
Michele Orrù
Oleg Oshmyan
Denis S. Otkidach
Peter Otten
Michael Otteneder
R. M. Oudkerk
Russel Owen
Joonas Paalasmaa
Martin Packman
Shriphani Palakodety
Ondrej Palkovsky
Mike Pall
Todd R. Palmer
Juan David Ibáñez Palomar
Jan Palus
Yongzhi Pan
Martin Panter
Mathias Panzenböck
Marco Paolini
M. Papillon
Peter Parente
Alexandre Parenteau
Dan Parisien
William Park
Claude Paroz
Heikki Partanen
Harri Pasanen
Gaël Pasgrimaud
Ashish Nitin Patil
Alecsandru Patrascu
Randy Pausch
Samuele Pedroni
Justin Peel
Marcel van der Peijl
Berker Peksag
Andreas Pelme
Steven Pemberton
Bo Peng
Santiago Peresón
George Peristerakis
Mathieu Perreault
Mark Perrego
Trevor Perrin
Gabriel de Perthuis
Tim Peters
Benjamin Peterson
Joe Peterson
Chris Petrilli
Roumen Petrov
Bjorn Pettersen
Justin D. Pettit
Esa Peuha
Ronny Pfannschmidt
Geoff Philbrick
Gavrie Philipson
Adrian Phillips
Christopher J. Phoenix
Neale Pickett
Jim St. Pierre
Dan Pierson
Martijn Pieters
Anand B. Pillai
François Pinard
Tom Pinckney
Zach Pincus
Zero Piraeus
Michael Piotrowski
Antoine Pitrou
Jean-François Piéronne
Oleg Plakhotnyuk
Remi Pointel
Jon Poler
Ariel Poliak
Guilherme Polo
Illia Polosukhin
Michael Pomraning
Martin Pool
Iustin Pop
Claudiu Popa
John Popplewell
Matheus Vieira Portela
Davin Potts
Guillaume Pratte
Florian Preinstorfer
Amrit Prem
Paul Prescod
Donovan Preston
Paul Price
Iuliia Proskurnia
Dorian Pula
Jyrki Pulliainen
Steve Purcell
Eduardo Pérez
Fernando Pérez
Pierre Quentel
Brian Quinlan
Kevin Jing Qiu
Anders Qvist
Thomas Rachel
Ram Rachum
Jérôme Radix
Burton Radons
Abhilash Raj
Shorya Raj
Jeff Ramnani
Brodie Rao
Senko Rasic
Antti Rasinen
Nikolaus Rath
Sridhar Ratnakumar
Ysj Ray
Eric S. Raymond
Edward K. Ream
Chris Rebert
Marc Recht
John Redford
Terry J. Reedy
Gareth Rees
Steve Reeves
Lennart Regebro
John Regehr
Federico Reghenzani
Ofir Reichenberg
Sean Reifschneider
Michael P. Reilly
Bernhard Reiter
Steven Reiz
Roeland Rengelink
Antoine Reversat
Flávio Ribeiro
Francesco Ricciardi
Tim Rice
Jan Pieter Riegel
Armin Rigo
Martin Richard
Arc Riley
Nicholas Riley
Jean-Claude Rimbault
Vlad Riscutia
Wes Rishel
Daniel Riti
Juan M. Bello Rivas
Mohd Sanad Zaki Rizvi
Davide Rizzo
Anthony Roach
Carl Robben
Ben Roberts
Mark Roberts
Andy Robinson
Jim Robinson
Mark Roddy
Kevin Rodgers
Sean Rodman
Giampaolo Rodola
Elson Rodriguez
Adi Roiban
Luis Rojas
Mike Romberg
Armin Ronacher
Case Roole
Timothy Roscoe
Erik Rose
Mark Roseman
Josh Rosenberg
Jim Roskind
Brian Rosner
Guido van Rossum
Just van Rossum
Hugo van Rossum
Saskia van Rossum
Clement Rouault
Donald Wallace Rouse II
Liam Routt
Todd Rovito
Craig Rowland
Clinton Roy
Paul Rubin
Sam Ruby
Demur Rumed
Audun S. Runde
Eran Rundstein
Rauli Ruohonen
Laura Rupprecht
Jeff Rush
Sam Rushing
Mark Russell
Rusty Russell
Nick Russo
James Rutherford
Chris Ryland
Constantina S.
Patrick Sabin
Sébastien Sablé
Suman Saha
Hajime Saitou
George Sakkis
Victor Salgado
Rich Salz
Kevin Samborn
Adrian Sampson
James Sanders
Ilya Sandler
Rafael Santos
Simon Sapin
Mark Sapiro
Ty Sarna
Hugh Sasse
Bob Savage
Dave Sawyer
Ben Sayer
sbt
Luca Sbardella
Marco Scataglini
Andrew Schaaf
Michael Scharf
Andreas Schawo
Neil Schemenauer
David Scherer
Wolfgang Scherer
Hynek Schlawack
Bob Schmertz
Gregor Schmid
Ralf Schmitt
Michael Schneider
Peter Schneider-Kamp
Arvin Schnell
Scott Schram
Robin Schreiber
Chad J. Schroeder
Christian Schubert
Sam Schulenburg
Andreas Schwab
Stefan Schwarzer
Dietmar Schwertberger
Federico Schwindt
Barry Scott
Steven Scott
Nick Seidenman
Žiga Seilnacht
Yury Selivanov
Fred Sells
Jiwon Seo
Iñigo Serna
Joakim Sernbrant
Roger D. Serwy
Jerry Seutter
Pete Sevander
Denis Severson
Ian Seyer
Dmitry Shachnev
Daniel Shahaf
Ha Shao
Mark Shannon
Richard Shapiro
Varun Sharma
Vlad Shcherbina
Justin Sheehy
Charlie Shepherd
Bruce Sherwood
Alexander Shigin
Pete Shinners
Michael Shiplett
John W. Shipman
Shiyao Ma
Alex Shkop
Joel Shprentz
Yue Shuaijie
Terrel Shumway
Eric Siegerman
Paul Sijben
SilentGhost
Tim Silk
Michael Simcich
Ionel Simionescu
Kirill Simonov
Nathan Paul Simons
Guilherme Simões
Adam Simpkins
Ravi Sinha
Janne Sinkkonen
Ng Pheng Siong
Yann Sionneau
George Sipe
J. Sipprell
Kragen Sitaker
Ville Skyttä
Michael Sloan
Nick Sloan
Václav Šmilauer
Christopher Smith
Eric V. Smith
Gregory P. Smith
Mark Smith
Roy Smith
Ryan Smith-Roberts
Rafal Smotrzyk
Eric Snow
Dirk Soede
Paul Sokolovsky
Evgeny Sologubov
Cody Somerville
Edoardo Spadolini
Geoffrey Spear
Clay Spence
Stefan Sperling
Nicholas Spies
Per Spilling
Joshua Spoerri
Noah Spurrier
Nathan Srebro
RajGopal Srinivasan
Tage Stabell-Kulo
Quentin Stafford-Fraser
Frank Stajano
Joel Stanley
Anthony Starks
Oliver Steele
Greg Stein
Marek Stepniowski
Baruch Sterin
Chris Stern
Alex Stewart
Victor Stinner
Richard Stoakley
Peter Stoehr
Casper Stoel
Michael Stone
Serhiy Storchaka
Ken Stox
Dan Stromberg
Donald Stufft
Daniel Stutzbach
Andreas Stührk
Colin Su
Pal Subbiah
Nathan Sullivan
Mark Summerfield
Reuben Sumner
Marek Šuppa
Hisao Suzuki
Kalle Svensson
Andrew Svetlov
Paul Swartz
Al Sweigart
Thenault Sylvain
Péter Szabó
John Szakmeister
Amir Szekely
Maciej Szulik
Arfrever Frehtes Taifersar Arahesis
Hideaki Takahashi
Indra Talip
Neil Tallim
Geoff Talvola
Musashi Tamura
William Tanksley
Christian Tanzer
Steven Taschuk
Amy Taylor
Monty Taylor
Anatoly Techtonik
Gustavo Temple
Mikhail Terekhov
Victor Terrón
Richard M. Tew
Tobias Thelen
Févry Thibault
Lowe Thiderman
Nicolas M. Thiéry
James Thomas
Robin Thomas
Brian Thorne
Stephen Thorne
Jeremy Thurgood
Eric Tiedemann
July Tikhonov
Tracy Tims
Oren Tirosh
Tim Tisdall
Jason Tishler
Christian Tismer
Jim Tittsler
Frank J. Tobin
Bennett Todd
R Lindsay Todd
Eugene Toder
Erik Tollerud
Stephen Tonkin
Matias Torchinsky
Sandro Tosi
Richard Townsend
David Townshend
Nathan Trapuzzano
Laurence Tratt
Alberto Trevino
Mayank Tripathi
Matthias Troffaes
Tom Tromey
John Tromp
Diane Trout
Jason Trowbridge
Brent Tubbs
Anthony Tuininga
Erno Tukia
David Turner
Stephen Turner
Itamar Turner-Trauring
Theodore Turocy
Bill Tutt
Fraser Tweedale
Doobee R. Tzeck
Eren Türkay
Lionel Ulmer
Adnan Umer
Roger Upole
Daniel Urban
Michael Urman
Hector Urtubia
Lukas Vacek
Ville Vainio
Andi Vajda
Case Van Horsen
Kyle VanderBeek
Andrew Vant
Atul Varma
Dmitry Vasiliev
Sebastian Ortiz Vasquez
Alexandre Vassalotti
Nadeem Vawda
Frank Vercruesse
Mike Verdone
Jaap Vermeulen
Nikita Vetoshkin
Al Vezza
Petr Victorin
Jacques A. Vidrine
John Viega
Dino Viehland
Kannan Vijayan
Kurt Vile
Norman Vine
Pauli Virtanen
Frank Visser
Johannes Vogel
Michael Vogt
Radu Voicilas
Alex Volkov
Martijn Vries
Sjoerd de Vries
Guido Vranken
Daniel Wagner-Hall
Niki W. Waibel
Wojtek Walczak
Charles Waldman
Richard Walker
Larry Wall
Kevin Walzer
Rodrigo Steinmuller Wanderley
Ke Wang
Greg Ward
Tom Wardill
Zachary Ware
Jonas Wagner
Barry Warsaw
Steve Waterbury
Bob Watson
David Watson
Aaron Watters
Henrik Weber
Leon Weber
Corran Webster
Glyn Webster
Phil Webster
Stefan Wehr
Zack Weinberg
Bob Weiner
Edward Welbourne
Cliff Wells
Rickard Westman
Joseph Weston
Jeff Wheeler
Christopher White
David White
Mats Wichmann
Truida Wiedijk
Felix Wiemann
Gerry Wiener
Frank Wierzbicki
Santoso Wijaya
Bryce "Zooko" Wilcox-O'Hearn
Timothy Wild
Jakub Wilk
Gerald S. Williams
Jason Williams
John Williams
Sue Williams
Carol Willing
Steven Willis
Frank Willison
David Wilson
Geoff Wilson
Greg V. Wilson
J Derek Wilson
Paul Winkler
Jody Winston
Collin Winter
Dik Winter
Blake Winton
Jean-Claude Wippler
Stéphane Wirtel
Lars Wirzenius
John Wiseman
Chris Withers
Stefan Witzel
Irek Wlizlo
David Wolever
Klaus-Juergen Wolf
Dan Wolfe
Richard Wolff
Adam Woodbeck
Steven Work
Gordon Worley
Darren Worrall
Thomas Wouters
Daniel Wozniak
Wei Wu
Heiko Wundram
Doug Wyatt
Xiang Zhang
Robert Xiao
Florent Xicluna
Hirokazu Yamamoto
Arnon Yaari
Ka-Ping Yee
Jason Yeo
EungJun Yi
Bob Yodlowski
Danny Yoo
Rory Yorke
George Yoshida
Kazuhiro Yoshida
Masazumi Yoshikawa
Arnaud Ysmal
Bernard Yue
Moshe Zadka
Milan Zamazal
Artur Zaprzala
Mike Zarnstorff
Yury V. Zaytsev
Siebren van der Zee
Nickolai Zeldovich
Yuxiao Zeng
Uwe Zessin
Cheng Zhang
Kai Zhu
Tarek Ziadé
Gennadiy Zlobin
Doug Zongker
Peter Åstrand
Ignacio Rossi
Laurent De Buyst
Nicola Palumbo
evilzero<|MERGE_RESOLUTION|>--- conflicted
+++ resolved
@@ -812,11 +812,8 @@
 Simon Law
 Julia Lawall
 Chris Lawrence
-<<<<<<< HEAD
 Mark Lawrence
-=======
 Chris Laws
->>>>>>> b9bf913a
 Brian Leair
 Mathieu Leduc-Hamel
 Amandine Lee
